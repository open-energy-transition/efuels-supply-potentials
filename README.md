<!--
# SPDX-FileCopyrightText:  Open Energy Transition gGmbH
#
# SPDX-License-Identifier: AGPL-3.0-or-later
-->

# efuels-supply-potentials


## 1. Installation
Clone the repository including its submodules:

    git clone --recurse-submodules https://github.com/open-energy-transition/efuels-supply-potentials.git

Install the necessary dependencies using `conda` or `mamba`:

    mamba env create -f submodules/pypsa-earth/envs/environment.yaml

Activate `pypsa-earth` environment:

    conda activate pypsa-earth

* **Note!** At the moment, head of the PyPSA-Earth submodule points to latest stable commit (`ee14fa5`) of `efuels-supply-potential` branch of [open-energy-transition/pypsa-earth](https://github.com/open-energy-transition/pypsa-earth/tree/efuels-supply-potentials) repository.

## 2. Running scenarios

This project utilizes [`snakemake`](https://snakemake.readthedocs.io/en/stable/) to automate the execution of scripts, ensuring efficient and reproducible workflows. Configuration settings for *snakemake* are available in the `configs/config.main.yaml` file as well as scenario-specific configuration files located in `configs/`.

### 2.1. Running the base scenario

To run the power model for the base scenario of the U.S., navigate to the working directory (`.../efuels-supply-potentials/`) and use the following command:
```bash
snakemake -call solve_all_networks --configfile configs/calibration/config.base.yaml
```

* **Note!** All following snakemake commands needs to be executed in the working directory (`.../efuels-supply-potentials/`).

To run the sector-coupled model of the base scenario, execute the command:
```bash
snakemake -call solve_sector_networks --configfile configs/calibration/config.base.yaml
```

### 2.2. Country-level validation for the base scenario
To run country-level validation of the U.S. for the base scenario, navigate to the working directory (`.../efuels-supply-potentials/`) and use the following command:
```bash
snakemake -call validate_all --configfile configs/calibration/config.base.yaml
```
or base scenario with alternative clustering option (AC):
```bash
snakemake -call validate_all --configfile configs/calibration/config.base_AC.yaml
```
* **Note:** Ensure that `planning_horizon` in `configs/config.main.yaml` corresponds to a horizon of the base scenario. By default, `planning_horizon` is set to 2020, which means that results are benchmarked agains 2020's historical data.

It is possible to run validation by specifying the output file with wildcards:
``` bash
snakemake -call plots/results/US_2023/demand_validation_s_10_ec_lcopt_Co2L-24H.png --configfile configs/calibration/config.base.yaml
```
Validation results are stored in `plots/results/` directory under scenario run name (e.g. `US_2023`).

### 2.3. State-wise validation
To run state-wise validation, run:
```bash
snakemake -call statewise_validate_all --configfile configs/calibration/config.base_AC.yaml
```

## 3. Snakemake rules

<<<<<<< HEAD
|Rule name                |Config file                              |Description        |
|-------------------------|-----------------------------------------|-------------------|
|`validate_all`           |`config.base.yaml`, `config.base_AC.yaml`|Performs country-level validation comparing with EIA and Ember data|
|`statewise_validate_all` |`config.base_AC.yaml`                    |Performs statewise validation comparing with EIA data|
|`get_capacity_factors`   |Any base or scenario config file         |Estimates capacity factors for renewables|
|`process_airport_data`   | -                                       |Performs analysis on passengers and jet fuel consumption data per state and generates plots and table. Also generate custom airport data with state level based demand| 
|`generate_aviation_scenario` |Any base or scenario config file         |Generates aviation demand csv file with different future scenario| 
|`modify_aviation_demand` |Any base or scenario config file         |Switches aviation demand in energy_total to custom demand|
|`preprocess_demand_data` |Any base or scenario config file         |Preprocess utlities demand data into geojson|
|`build_demand_profiles_from_eia` |Any base or scenario config file         |Build custom demand data from eia and bypass build_demand_profiles|
|`set_saf_mandate`        |Any base or scenario config file         |Adds e-kerosene buses to enable split of aviation demand and sets SAF mandate if enabled|
|`build_custom_industry_demand` |Any base or scenario config file   |Estimates node level demands for selected custom industries (e.g. ammonia, ethanol, cement, and steel)|
|`add_custom_industry`    |Any base or scenario config file         |Adds selected custom industries into the network|
=======
| Rule name                        | Config file                               | Description                                                                                                                                                            |
|----------------------------------|-------------------------------------------|------------------------------------------------------------------------------------------------------------------------------------------------------------------------|
| `validate_all`                   | `config.base.yaml`, `config.base_AC.yaml` | Performs country-level validation comparing with EIA and Ember data                                                                                                    |
| `statewise_validate_all`         | `config.base_AC.yaml`                     | Performs statewise validation comparing with EIA data                                                                                                                  |
| `get_capacity_factors`           | Any base or scenario config file          | Estimates capacity factors for renewables                                                                                                                              |
| `process_airport_data`           | -                                         | Performs analysis on passengers and jet fuel consumption data per state and generates plots and table. Also generate custom airport data with state level based demand | 
| `generate_aviation_scenario`     | Any base or scenario config file          | Generates aviation demand csv file with different future scenario                                                                                                      | 
| `modify_aviation_demand`         | Any base or scenario config file          | Switches aviation demand in energy_total to custom demand                                                                                                              |
| `preprocess_demand_data`         | Any base or scenario config file          | Preprocess utlities demand data into geojson                                                                                                                           |
| `build_demand_profiles_from_eia` | Any base or scenario config file          | Build custom demand data from eia and bypass build_demand_profiles                                                                                                     |
| `set_saf_mandate`                | Any base or scenario config file          | Adds e-kerosene buses to enable split of aviation demand and sets SAF mandate if enabled                                                                               | 
| `prepare_growth_rate_scenarios`  | Any base or scenario config file          | Allows automatic fetching of correct growth rate files according to the demand_projection scenario name                                                                |
>>>>>>> 2eaf346a



### Retrieve rules
|Rule name                |Config file                              |Description        |
|-------------------------|-----------------------------------------|-------------------|
|`retrieve_cutouts`       |Any base or scenario config file         |Retrieves US cutouts from google drive|
|`retrieve_osm_raw`       |Any base or scenario config file         |Retrieves `resources/{RDIR}/osm/raw/` data from google drive and bypasses `download_osm_data` rule|
|`retrieve_osm_clean`     |Any base or scenario config file         |Retrieves `resources/{RDIR}/osm/clean/` data from google drive and bypasses `clean_osm_data` rule|
|`retrieve_shapes`        |Any base or scenario config file         |Retrieves `resources/{RDIR}/shapes/` data from google drive and bypasses `build_shapes` rule|
|`retrieve_osm_network`   |Any base or scenario config file         |Retrieves `resources/{RDIR}/base_network/` data from google drive and bypasses `build_osm_network` rule|
|`retrieve_base_network`  |Any base or scenario config file         |Retrieves `base.nc` data from google drive and bypasses `base_network` rule|
|`retrieve_renewable_profiles`  |Any base or scenario config file         |Retrieves `resources/{RDIR}/renewable_profiles/` data from google drive and bypasses `build_renewable_profiles` rule|
|`retrieve_custom_powerplants`  |Any base or scenario config file         |Copies `data/custom_powerplants.csv` to `submodules/pypsa-earth/data/` folder|
|`retrieve_ssp2`          |Any base or scenario config file         |Copies `data/NorthAmerica.csv` to `submodules/pypsa-earth/data/ssp2-2.6/.` directory|
|`retrieve_demand_data`          |Any base or scenario config file         |Retrieves utility demand data from google drive to `data/demand_data/*`|

* `RDIR` - scenario folder

## 4. Cherry-picking
Cherry-picking allows applying specific commits from one branch to another. We cherry-picked the important commits from upstream pypsa-earth to our project branch ([efuels-supply-potentials](https://github.com/open-energy-transition/pypsa-earth/tree/efuels-supply-potentials)). The commits of the following PRs were integrated to project branch:

1. [PR #1372](https://github.com/pypsa-meets-earth/pypsa-earth/pull/1372): Scale temporal loads based on temporal resolution.
2. [PR #1381](https://github.com/pypsa-meets-earth/pypsa-earth/pull/1381): Remove space in rail transport oil and electricity carriers.
3. [PR #1400](https://github.com/pypsa-meets-earth/pypsa-earth/pull/1400): Add US-specific demand growth rates and fuel shares (Medium scenario).
4. [PR #1410](https://github.com/pypsa-meets-earth/pypsa-earth/pull/1410): Fix negative transport demand.
5. [PR #1401](https://github.com/pypsa-meets-earth/pypsa-earth/pull/1401): Fix H2 pipeline bus names.
6. [PR #1422](https://github.com/pypsa-meets-earth/pypsa-earth/pull/1422): Fix renamed column in transport related wikipedia data.

Please review [a short tutorial](https://www.atlassian.com/git/tutorials/cherry-pick) on cherry-picking in Git to get more familiar with procedure.<|MERGE_RESOLUTION|>--- conflicted
+++ resolved
@@ -65,7 +65,6 @@
 
 ## 3. Snakemake rules
 
-<<<<<<< HEAD
 |Rule name                |Config file                              |Description        |
 |-------------------------|-----------------------------------------|-------------------|
 |`validate_all`           |`config.base.yaml`, `config.base_AC.yaml`|Performs country-level validation comparing with EIA and Ember data|
@@ -79,22 +78,7 @@
 |`set_saf_mandate`        |Any base or scenario config file         |Adds e-kerosene buses to enable split of aviation demand and sets SAF mandate if enabled|
 |`build_custom_industry_demand` |Any base or scenario config file   |Estimates node level demands for selected custom industries (e.g. ammonia, ethanol, cement, and steel)|
 |`add_custom_industry`    |Any base or scenario config file         |Adds selected custom industries into the network|
-=======
-| Rule name                        | Config file                               | Description                                                                                                                                                            |
-|----------------------------------|-------------------------------------------|------------------------------------------------------------------------------------------------------------------------------------------------------------------------|
-| `validate_all`                   | `config.base.yaml`, `config.base_AC.yaml` | Performs country-level validation comparing with EIA and Ember data                                                                                                    |
-| `statewise_validate_all`         | `config.base_AC.yaml`                     | Performs statewise validation comparing with EIA data                                                                                                                  |
-| `get_capacity_factors`           | Any base or scenario config file          | Estimates capacity factors for renewables                                                                                                                              |
-| `process_airport_data`           | -                                         | Performs analysis on passengers and jet fuel consumption data per state and generates plots and table. Also generate custom airport data with state level based demand | 
-| `generate_aviation_scenario`     | Any base or scenario config file          | Generates aviation demand csv file with different future scenario                                                                                                      | 
-| `modify_aviation_demand`         | Any base or scenario config file          | Switches aviation demand in energy_total to custom demand                                                                                                              |
-| `preprocess_demand_data`         | Any base or scenario config file          | Preprocess utlities demand data into geojson                                                                                                                           |
-| `build_demand_profiles_from_eia` | Any base or scenario config file          | Build custom demand data from eia and bypass build_demand_profiles                                                                                                     |
-| `set_saf_mandate`                | Any base or scenario config file          | Adds e-kerosene buses to enable split of aviation demand and sets SAF mandate if enabled                                                                               | 
 | `prepare_growth_rate_scenarios`  | Any base or scenario config file          | Allows automatic fetching of correct growth rate files according to the demand_projection scenario name                                                                |
->>>>>>> 2eaf346a
-
-
 
 ### Retrieve rules
 |Rule name                |Config file                              |Description        |
