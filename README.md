<!--
# SPDX-FileCopyrightText:  Open Energy Transition gGmbH
#
# SPDX-License-Identifier: AGPL-3.0-or-later
-->

# efuels-supply-potentials


## 1. Installation
Clone the repository including its submodules:

    git clone --recurse-submodules https://github.com/open-energy-transition/efuels-supply-potentials.git

Install the necessary dependencies using `conda` or `mamba`:

    mamba env create -f submodules/pypsa-earth/envs/environment.yaml

Activate `pypsa-earth` environment:

    conda activate pypsa-earth

* **Note!** At the moment, head of the PyPSA-Earth submodule points to latest stable commit (`ee14fa5`) of `efuels-supply-potential` branch of [open-energy-transition/pypsa-earth](https://github.com/open-energy-transition/pypsa-earth/tree/efuels-supply-potentials) repository.

### 1.1. Configure pre-commit

To ensure that all team members can use the pre-commit hooks and maintain code quality across the project, follow these steps:

1. Navigate to the root directory of the repository, where the .pre-commit-config.yaml file is located. Then, run the following command to install the hooks defined in the .pre-commit-config.yaml file:
```bash
pre-commit install
```
This command will set up the hooks in the `.git/hooks directory` (specifically the `pre-commit hook`), ensuring that the hooks are executed automatically before each commit.

2. To ensure that all files comply with the defined hooks, users can run the following command manually to check and fix any issues with all files in the repository:
```bash
pre-commit run --a
```
This step is optional but recommended to make sure that any formatting or linting issues are fixed before starting to commit changes.

3. Once the pre-commit hooks are installed and verified, you can proceed to make changes to the code, add them to your commit, and push them to the repository. From this point forward, pre-commit will automatically run checks on your files whenever you try to commit:
```bash
git add .
git commit -m "Your commit message"
```
If any of the hooks (such as `black`, `isort`, or `reuse lint`) detect issues (for example, formatting issues or missing license headers), the commit will be blocked, and you'll be required to fix the issues before retrying.

4. Some hooks, such as `black` and `isort`, will automatically fix code formatting issues during the commit process. If a file is not formatted correctly, the hook will fix it, and the user can reattempt the commit. If a hook fails (for example, the license linting hook or a formatting hook fails), the commit will not proceed. The user will see a message explaining the issue, and they will need to correct it before committing again.

5. Every time a new hook is added, or changes to the configuration in the `.pre-commit-config.yaml` are performed, it is necessary to run `pre-commit install` again.

## 2. Running scenarios

This project utilizes [`snakemake`](https://snakemake.readthedocs.io/en/stable/) to automate the execution of scripts, ensuring efficient and reproducible workflows. Configuration settings for *snakemake* are available in the `configs/config.main.yaml` file as well as scenario-specific configuration files located in `configs/`.

### 2.1. Running the base scenario

To run the power model for the base scenario of the U.S., navigate to the working directory (`.../efuels-supply-potentials/`) and use the following command:
```bash
snakemake -call solve_all_networks --configfile configs/calibration/config.base.yaml
```

* **Note!** All following snakemake commands needs to be executed in the working directory (`.../efuels-supply-potentials/`).

To run the sector-coupled model of the base scenario, execute the command:
```bash
snakemake -call solve_sector_networks --configfile configs/calibration/config.base.yaml
```

### 2.2. Running scenarios for future years

#### A. Running an individual horizon

To run the power model for the Reference scenario of the U.S., navigate to the working directory (`.../efuels-supply-potentials/`) and use the following command:
```bash
snakemake -call solve_all_networks --configfile configs/scenarios/config.20**.yaml
```

* **Note!** Configuration files for future years are currently available for 2030, 2035 and 2040 (replace the "**" in the command above with one off the mentioned years).

To run the sector-coupled model for the Reference scenario, execute the command substituting the desired year to "**" in the command below:
```bash
snakemake -call solve_sector_networks --configfile configs/scenarios/config.20**.yaml
```

#### B. Running for multiple horizons

To run the sector-coupled model for the Reference scenario using myopic optimization for the years 2030, 2035, and 2040 consecutively, execute the following:
```bash
snakemake -call solve_sector_networks_myopic --configfile configs/scenarios/config.myopic.yaml
```

## 3. Snakemake rules

|Rule name                |Config file                              |Description        |
|-------------------------|-----------------------------------------|-------------------|
|`validate_all`           |`config.base.yaml`, `config.base_AC.yaml`|Performs country-level validation comparing with EIA and Ember data|
|`statewise_validate_all` |`config.base_AC.yaml`                    |Performs statewise validation comparing with EIA data|
|`get_capacity_factors`   |Any base or scenario config file         |Estimates capacity factors for renewables|
|`process_airport_data`   | -                                       |Performs analysis on passengers and jet fuel consumption data per state and generates plots and table. Also generate custom airport data with state level based demand|
|`generate_aviation_scenario` |Any base or scenario config file         |Generates aviation demand csv file with different future scenario|
|`modify_aviation_demand` |Any base or scenario config file         |Switches aviation demand in energy_total to custom demand|
|`preprocess_demand_data` |Any base or scenario config file         |Preprocess utlities demand data into geojson|
|`build_demand_profiles_from_eia` |Any base or scenario config file         |Build custom demand data from eia and bypass build_demand_profiles|
|`set_saf_mandate`        |Any base or scenario config file         |Adds e-kerosene buses to enable split of aviation demand and sets SAF mandate if enabled|
|`build_custom_industry_demand` |Any base or scenario config file   |Estimates node level demands for selected custom industries (e.g. ammonia, ethanol, cement, and steel)|
|`add_custom_industry`    |Any base or scenario config file         |Adds selected custom industries into the network|
|`prepare_growth_rate_scenarios`  | Any base or scenario config file          | Allows automatic fetching of correct growth rate files according to the demand_projection scenario name                                                                |
|`solve_custom_sector_network`  | Any base or scenario config file          | Allows state/country-wise clean/RES polices to be applied as constraints. The constraints are turned on by default.                                                                |


### Retrieve rules
|Rule name                |Config file                              |Description        |
|-------------------------|-----------------------------------------|-------------------|
|`retrieve_cutouts`       |Any base or scenario config file         |Retrieves US cutouts from google drive|
|`retrieve_osm_raw`       |Any base or scenario config file         |Retrieves `resources/{RDIR}/osm/raw/` data from google drive and bypasses `download_osm_data` rule|
|`retrieve_osm_clean`     |Any base or scenario config file         |Retrieves `resources/{RDIR}/osm/clean/` data from google drive and bypasses `clean_osm_data` rule|
|`retrieve_shapes`        |Any base or scenario config file         |Retrieves `resources/{RDIR}/shapes/` data from google drive and bypasses `build_shapes` rule|
|`retrieve_osm_network`   |Any base or scenario config file         |Retrieves `resources/{RDIR}/base_network/` data from google drive and bypasses `build_osm_network` rule|
|`retrieve_base_network`  |Any base or scenario config file         |Retrieves `base.nc` data from google drive and bypasses `base_network` rule|
|`retrieve_renewable_profiles`  |Any base or scenario config file         |Retrieves `resources/{RDIR}/renewable_profiles/` data from google drive and bypasses `build_renewable_profiles` rule|
|`retrieve_custom_powerplants`  |Any base or scenario config file         |Copies `data/custom_powerplants.csv` to `submodules/pypsa-earth/data/` folder|
|`retrieve_ssp2`          |Any base or scenario config file         |Copies `data/NorthAmerica.csv` to `submodules/pypsa-earth/data/ssp2-2.6/.` directory|
|`retrieve_demand_data`          |Any base or scenario config file         |Retrieves utility demand data from google drive to `data/demand_data/*`|

* `RDIR` - scenario folder

## 4. Updates to the working branch of PyPSA-Earth submodule

### 4.1. Cherry-picking
Cherry-picking allows applying specific commits from one branch to another. We cherry-picked the important commits from upstream pypsa-earth to our project branch ([efuels-supply-potentials](https://github.com/open-energy-transition/pypsa-earth/tree/efuels-supply-potentials)). The commits of the following PRs were integrated to project branch:

1.  [PR #1369](https://github.com/pypsa-meets-earth/pypsa-earth/pull/1369): Restore functioning of myopic optimization.
2.  [PR #1372](https://github.com/pypsa-meets-earth/pypsa-earth/pull/1372): Scale temporal loads based on temporal resolution.
3.  [PR #1381](https://github.com/pypsa-meets-earth/pypsa-earth/pull/1381): Remove space in rail transport oil and electricity carriers.
4.  [PR #1400](https://github.com/pypsa-meets-earth/pypsa-earth/pull/1400): Add US-specific demand growth rates and fuel shares (Medium scenario).
5.  [PR #1410](https://github.com/pypsa-meets-earth/pypsa-earth/pull/1410): Fix negative transport demand.
6.  [PR #1401](https://github.com/pypsa-meets-earth/pypsa-earth/pull/1401): Fix H2 pipeline bus names.
7.  [PR #1422](https://github.com/pypsa-meets-earth/pypsa-earth/pull/1422): Fix renamed column in transport related Wikipedia data.
8.  [PR #1428](https://github.com/pypsa-meets-earth/pypsa-earth/pull/1428): Change source for Aluminum production data.
9.  [PR #1465](https://github.com/pypsa-meets-earth/pypsa-earth/pull/1465): Enable power plants filtering using query.
10. [PR #1468](https://github.com/pypsa-meets-earth/pypsa-earth/pull/1468): Include missing efficiency gains and growth rates for other energy use.
11. [PR #1479](https://github.com/pypsa-meets-earth/pypsa-earth/pull/1479): Update link for North America cutout.
12. [PR #1486](https://github.com/pypsa-meets-earth/pypsa-earth/pull/1486): Align `prepare_transport_data_input` with new structure of the Wikipedia page table.

Please review [a short tutorial](https://www.atlassian.com/git/tutorials/cherry-pick) on cherry-picking in Git to get more familiar with procedure.

## 4.2. Direct commits to PyPSA-Earth

1. [PR #32](https://github.com/open-energy-transition/pypsa-earth/pull/34): Disable implicit calculations and assigning of industry demands for steel and cement industries, because they are added explicitly.
2. [PR #36](https://github.com/open-energy-transition/pypsa-earth/pull/36): Introduce custom H2 production technologies.
2. [PR #38](https://github.com/open-energy-transition/pypsa-earth/pull/38): Enable correct functioning of myopic optimization.
3. [PR #40](https://github.com/open-energy-transition/pypsa-earth/pull/40): Adjusts calculation of `no_years` to properly run 2023 scenario.
4. [PR #50](https://github.com/open-energy-transition/pypsa-earth/pull/50): Introduce Universal Currency Conversion to use USD as reference currency.
5. [PR #51](https://github.com/open-energy-transition/pypsa-earth/pull/51): Add US cost configurations and split scenarios per technology group.
6. [PR #56](https://github.com/open-energy-transition/pypsa-earth/pull/56): Introduce currency conversion in `simplify_network`.
7. [PR #57](https://github.com/open-energy-transition/pypsa-earth/pull/57) [PR #58](https://github.com/open-energy-transition/pypsa-earth/pull/58) [PR #59](https://github.com/open-energy-transition/pypsa-earth/pull/59): Fix logic for currency conversion to handle past and future years and introduce clear log and warning messages.
8. [PR #63](https://github.com/open-energy-transition/pypsa-earth/pull/63): Introduce `p_max_pu` for nuclear generators (or links, if necessary) to match base year statistics and to apply it to future years.
9. [PR #65](https://github.com/open-energy-transition/pypsa-earth/pull/65): Remove lignite from default conventional carriers.
10. [PR #69](https://github.com/open-energy-transition/pypsa-earth/pull/69): Extend lifetime of nuclear power plants to 60 years
<<<<<<< HEAD

=======
11. [PR #71](https://github.com/open-energy-transition/pypsa-earth/pull/71): Enable selection of custom busmap.
 
>>>>>>> 55f1e268
## 5. Validation

### 5.1. Country-level validation for the base scenario
To run country-level validation of the U.S. for the base scenario, navigate to the working directory (`.../efuels-supply-potentials/`) and use the following command:
```bash
snakemake -call validate_all --configfile configs/calibration/config.base.yaml
```
or base scenario with alternative clustering option (AC):
```bash
snakemake -call validate_all --configfile configs/calibration/config.base_AC.yaml
```
* **Note:** Ensure that `planning_horizon` in `configs/config.main.yaml` corresponds to a horizon of the base scenario. By default, `planning_horizon` is set to 2020, which means that results are benchmarked agains 2020's historical data.

It is possible to run validation by specifying the output file with wildcards:
``` bash
snakemake -call plots/results/US_2023/demand_validation_s_10_ec_lcopt_Co2L-24H.png --configfile configs/calibration/config.base.yaml
```
Validation results are stored in `plots/results/` directory under scenario run name (e.g. `US_2023`).

### 5.2. State-wise validation
To run state-wise validation, run:
```bash
snakemake -call statewise_validate_all --configfile configs/calibration/config.base_AC.yaml
```<|MERGE_RESOLUTION|>--- conflicted
+++ resolved
@@ -158,12 +158,8 @@
 8. [PR #63](https://github.com/open-energy-transition/pypsa-earth/pull/63): Introduce `p_max_pu` for nuclear generators (or links, if necessary) to match base year statistics and to apply it to future years.
 9. [PR #65](https://github.com/open-energy-transition/pypsa-earth/pull/65): Remove lignite from default conventional carriers.
 10. [PR #69](https://github.com/open-energy-transition/pypsa-earth/pull/69): Extend lifetime of nuclear power plants to 60 years
-<<<<<<< HEAD
-
-=======
 11. [PR #71](https://github.com/open-energy-transition/pypsa-earth/pull/71): Enable selection of custom busmap.
  
->>>>>>> 55f1e268
 ## 5. Validation
 
 ### 5.1. Country-level validation for the base scenario
