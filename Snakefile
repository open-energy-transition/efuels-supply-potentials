# SPDX-FileCopyrightText:  Open Energy Transition gGmbH
#
# SPDX-License-Identifier: AGPL-3.0-or-later

from snakemake.utils import min_version
min_version("6.0")

import sys
sys.path.append("submodules/pypsa-earth")
sys.path.append("submodules/pypsa-earth/scripts")

from snakemake.remote.HTTP import RemoteProvider as HTTPRemoteProvider
from scripts._helper import renewable_profiles_outputs

HTTP = HTTPRemoteProvider()

RESULTS_DIR = "plots/results/"
PYPSA_EARTH_DIR = "submodules/pypsa-earth/"


configfile: "submodules/pypsa-earth/config.default.yaml"
configfile: "submodules/pypsa-earth/configs/bundle_config.yaml"
configfile: "configs/config.main.yaml"


wildcard_constraints:
    simpl="[a-zA-Z0-9]*|all",
    clusters="[0-9]+(m|flex)?|all|min",
    ll="(v|c)([0-9\.]+|opt|all)|all",
    opts="[-+a-zA-Z0-9\.]*",
    unc="[-+a-zA-Z0-9\.]*",
    planning_horizon="[0-9]{4}",
    countries="[A-Z]{2}",


run = config["run"]
RDIR = run["name"] + "/" if run.get("name") else ""
CDIR = RDIR if not run.get("shared_cutouts") else ""
<<<<<<< HEAD
=======
SECDIR = run["sector_name"] + "/" if run.get("sector_name") else ""
SDIR = config["summary_dir"].strip("/") + f"/{SECDIR}"
>>>>>>> ab0bc0b8
RESDIR = config["results_dir"].strip("/") + f"/{SECDIR}"


module pypsa_earth:
    snakefile:
        "submodules/pypsa-earth/Snakefile"
    config:
        config
    prefix:
        "submodules/pypsa-earth"


use rule * from pypsa_earth


localrules:
    all,


rule validate:
    params:
        countries=config["countries"],
        planning_horizon=config["validation"]["planning_horizon"],
    input:
        solved_network=PYPSA_EARTH_DIR + "results/" + RDIR + "networks/elec_s{simpl}_{clusters}_ec_l{ll}_{opts}.nc"
    output:
        demand=RESULTS_DIR + RDIR + "demand_validation_s{simpl}_{clusters}_ec_l{ll}_{opts}.png",
        capacity=RESULTS_DIR + RDIR + "capacity_validation_s{simpl}_{clusters}_ec_l{ll}_{opts}.png",
        generation=RESULTS_DIR + RDIR + "generation_validation_s{simpl}_{clusters}_ec_l{ll}_{opts}.png",
        generation_detailed=RESULTS_DIR + RDIR + "generation_validation_detailed_s{simpl}_{clusters}_ec_l{ll}_{opts}.png",
        demand_csv=RESULTS_DIR + RDIR + "demand_validation_s{simpl}_{clusters}_ec_l{ll}_{opts}.csv",
        capacity_csv=RESULTS_DIR + RDIR + "capacity_validation_s{simpl}_{clusters}_ec_l{ll}_{opts}.csv",
        generation_csv=RESULTS_DIR + RDIR + "generation_validation_s{simpl}_{clusters}_ec_l{ll}_{opts}.csv",
        generation_detailed_csv=RESULTS_DIR + RDIR + "generation_validation_detailed_s{simpl}_{clusters}_ec_l{ll}_{opts}.csv",
    resources:
        mem_mb=16000,
    script:
        "plots/results_validation.py"


rule statewise_validate:
    params:
        alternative_clustering=config["cluster_options"]["alternative_clustering"],
        planning_horizon=config["validation"]["planning_horizon"],
        plots_config=config["plotting"],
    input:
        solved_network=PYPSA_EARTH_DIR + "results/" + RDIR + "networks/elec_s{simpl}_{clusters}_ec_l{ll}_{opts}.nc"
    output:
        demand_statewise_comparison=RESULTS_DIR + RDIR + "total_demand_statewise_s{simpl}_{clusters}_ec_l{ll}_{opts}.png",
        statewise_installed_capacity_pypsa=RESULTS_DIR + RDIR + "installed_capacity_pypsa_statewise_s{simpl}_{clusters}_ec_l{ll}_{opts}.png",
        statewise_installed_capacity_eia=RESULTS_DIR + RDIR + "installed_capacity_eia_statewise_s{simpl}_{clusters}_ec_l{ll}_{opts}.png",
        table_demand_statewise_comparison=RESULTS_DIR + RDIR + "total_demand_statewise_s{simpl}_{clusters}_ec_l{ll}_{opts}.csv",
        table_statewise_installed_capacity_pypsa=RESULTS_DIR + RDIR + "installed_capacity_pypsa_statewise_s{simpl}_{clusters}_ec_l{ll}_{opts}.csv",
        table_statewise_installed_capacity_eia=RESULTS_DIR + RDIR + "installed_capacity_eia_statewise_s{simpl}_{clusters}_ec_l{ll}_{opts}.csv",
    resources:
        mem_mb=16000,
    script:
        "plots/state_analysis.py"


rule get_capacity_factor:
    params:
        alternative_clustering=config["cluster_options"]["alternative_clustering"],
    input:
        unsolved_network=PYPSA_EARTH_DIR + "networks/" + RDIR + "elec_s{simpl}_{clusters}_ec_l{ll}_{opts}.nc",
        gadm="data/validation/gadm41_USA_1.json"
    output:
        capacity_factors=RESULTS_DIR + RDIR + "capacity_factors_s{simpl}_{clusters}_ec_l{ll}_{opts}.xlsx",
    resources:
        mem_mb=8000,
    script:
        "plots/capacity_factors.py"


rule get_capacity_factors:
    input:
        expand(RESULTS_DIR + RDIR
            + "capacity_factors_s{simpl}_{clusters}_ec_l{ll}_{opts}.xlsx",
            **config["scenario"],
        ),


if config["cluster_options"]["alternative_clustering"]:
    rule statewise_validate_all:
        input:
            expand(RESULTS_DIR + RDIR
                + "total_demand_statewise_s{simpl}_{clusters}_ec_l{ll}_{opts}.png",
                **config["scenario"],
            ),
            expand(RESULTS_DIR + RDIR
                + "installed_capacity_pypsa_statewise_s{simpl}_{clusters}_ec_l{ll}_{opts}.png",
                **config["scenario"],
            ),
            expand(RESULTS_DIR + RDIR
                + "installed_capacity_eia_statewise_s{simpl}_{clusters}_ec_l{ll}_{opts}.png",
                **config["scenario"],
            ),
            expand(RESULTS_DIR + RDIR
                + "total_demand_statewise_s{simpl}_{clusters}_ec_l{ll}_{opts}.csv",
                **config["scenario"],
            ),
            expand(RESULTS_DIR + RDIR
                + "installed_capacity_pypsa_statewise_s{simpl}_{clusters}_ec_l{ll}_{opts}.csv",
                **config["scenario"],
            ),
            expand(RESULTS_DIR + RDIR
                + "installed_capacity_eia_statewise_s{simpl}_{clusters}_ec_l{ll}_{opts}.csv",
                **config["scenario"],
            ),


rule validate_all:
    input:
        expand(RESULTS_DIR + RDIR
            + "demand_validation_s{simpl}_{clusters}_ec_l{ll}_{opts}.png",
            **config["scenario"],
        ),
        expand(RESULTS_DIR + RDIR
            + "capacity_validation_s{simpl}_{clusters}_ec_l{ll}_{opts}.png",
            **config["scenario"],
        ),
        expand(RESULTS_DIR + RDIR
            + "generation_validation_s{simpl}_{clusters}_ec_l{ll}_{opts}.png",
            **config["scenario"],
        ),
        expand(RESULTS_DIR + RDIR
            + "generation_validation_detailed_s{simpl}_{clusters}_ec_l{ll}_{opts}.png",
            **config["scenario"],
        ),
        expand(RESULTS_DIR + RDIR
            + "demand_validation_s{simpl}_{clusters}_ec_l{ll}_{opts}.csv",
            **config["scenario"],
        ),
        expand(RESULTS_DIR + RDIR
            + "capacity_validation_s{simpl}_{clusters}_ec_l{ll}_{opts}.csv",
            **config["scenario"],
        ),
        expand(RESULTS_DIR + RDIR
            + "generation_validation_s{simpl}_{clusters}_ec_l{ll}_{opts}.csv",
            **config["scenario"],
        ),
        expand(RESULTS_DIR + RDIR
            + "generation_validation_detailed_s{simpl}_{clusters}_ec_l{ll}_{opts}.csv",
            **config["scenario"],
        ),


rule process_airport_data:
    input:
        fuel_data="data/airport_data/fuel_jf.csv",
        airport_data="data/airport_data/airports.csv",
        passengers_data="data/airport_data/T100_Domestic_Market_and_Segment_Data_-3591723781169319541.csv",
        aviation_demand="data/icct/aviation_demand.csv",
    output:
        statewise_output="plots/results/passengers_vs_consumption.csv",
        merged_data="plots/results/merged_airports.csv",
        consumption_per_passenger="plots/results/consumption_per_passenger.png",
        correlation_matrix="plots/results/correlation_matrix.png",
        comparision_consumption_passengers="plots/results/comparision_consumption_passengers.png",
        custom_airports_data=PYPSA_EARTH_DIR + "resources/" + SECDIR + "airports.csv",
    resources:
        mem_mb=3000,
    script:
        "plots/airport_data_postprocessing.py"

rule generate_aviation_scenario:
    input:
        aviation_demand_data="data/icct/US Aviation Fuel Demand Projection_NP_0.1.xls",
    output:
        scenario_df="data/icct/aviation_demand.csv",
    resources:
        mem_mb=3000,
    script:
        "scripts/generate_aviation_scenarios.py"


if config["custom_data"]["airports"]:
    ruleorder: process_airport_data > prepare_airports
else:
    ruleorder: prepare_airports > process_airport_data


if config["countries"] == ["US"] and config["retrieve_from_gdrive"].get("cutouts", False):
    rule retrieve_cutouts:
        params:
            countries=config["countries"],
        output:
            cutouts=PYPSA_EARTH_DIR+"cutouts/cutout-2013-era5.nc"
        resources:
            mem_mb=16000,
        script:
            "scripts/retrieve_cutouts.py"


# TODO: revise retrieve cost data
use rule retrieve_cost_data from pypsa_earth with:
    input:
        HTTP.remote(
            f"raw.githubusercontent.com/open-energy-transition/technology-data/master/outputs/US/costs"
            + "_{year}.csv",
            keep_local=True,
        ),


# retrieving precomputed osm/raw data and bypassing download_osm_data rule
if config["countries"] == ["US"] and config["retrieve_from_gdrive"].get("osm_raw", False):
    rule retrieve_osm_raw:
        params:
            destination="resources/" + RDIR,
        input:
            **{k: v for k, v in rules.download_osm_data.input.items()},
        output:
            **{k: v for k, v in rules.download_osm_data.output.items()},
        script:
            "scripts/retrieve_osm_raw.py"

    ruleorder: retrieve_osm_raw > download_osm_data


# retrieving precomputed osm/clean data and bypassing clean_osm_data rule
if config["countries"] == ["US"] and config["retrieve_from_gdrive"].get("osm_clean", False):
    rule retrieve_osm_clean:
        params:
            destination="resources/" + RDIR,
        input:
            **{k: v for k, v in rules.clean_osm_data.input.items()},
        output:
            **{k: v for k, v in rules.clean_osm_data.output.items()},
        script:
            "scripts/retrieve_osm_clean.py"

    ruleorder: retrieve_osm_clean > clean_osm_data


# retrieving shapes data and bypassing build_shapes rule
if config["countries"] == ["US"] and config["retrieve_from_gdrive"].get("shapes", False):
    rule retrieve_shapes:
        params:
            destination="resources/" + RDIR,
        input:
            **{k: v for k, v in rules.build_shapes.input.items()},
        output:
            **{k: v for k, v in rules.build_shapes.output.items()},
        script:
            "scripts/retrieve_shapes.py"

    ruleorder: retrieve_shapes > build_shapes


# retrieving base_network data and bypassing build_osm_network rule
if config["countries"] == ["US"] and config["retrieve_from_gdrive"].get("osm_network", False):
    rule retrieve_osm_network:
        params:
            destination="resources/" + RDIR,
        input:
            **{k: v for k, v in rules.build_osm_network.input.items()},
        output:
            **{k: v for k, v in rules.build_osm_network.output.items()},
        script:
            "scripts/retrieve_osm_network.py"

    ruleorder: retrieve_osm_network > build_osm_network


# retrieving base.nc and bypassing base_network rule
if config["countries"] == ["US"] and config["retrieve_from_gdrive"].get("base_network", False):
    rule retrieve_base_network:
        input:
            **{k: v for k, v in rules.base_network.input.items()},
        output:
            PYPSA_EARTH_DIR + "networks/" + RDIR + "base.nc",
        script:
            "scripts/retrieve_base_network.py"

    ruleorder: retrieve_base_network > base_network


# retrieving renewable_profiles data and bypassing build_renewable_profiles rule
if config["countries"] == ["US"] and config["retrieve_from_gdrive"].get("renewable_profiles", False):
    rule retrieve_renewable_profiles:
        params:
            destination="resources/" + RDIR,
            alternative_clustering=config["cluster_options"]["alternative_clustering"],
        output:
            expand(
                "{PYPSA_EARTH_DIR}resources/{RDIR}{file}", PYPSA_EARTH_DIR=PYPSA_EARTH_DIR, RDIR=RDIR, file=renewable_profiles_outputs()),
        script:
            "scripts/retrieve_renewable_profiles.py"

    ruleorder: retrieve_renewable_profiles > build_renewable_profiles


if (config["countries"] == ["US"]):

    use rule build_powerplants from pypsa_earth with:
        input:
            **{k: v for k, v in rules.build_powerplants.input.items() if k != "custom_powerplants"},
            custom_powerplants="data/custom_powerplants.csv",


if config["countries"] == ["US"]:

    use rule build_demand_profiles from pypsa_earth with:
        input:
            **{k: v for k, v in rules.build_demand_profiles.input.items() if k != "load"},
            ssp2_dummy_input=temp("ssp2_dummy_output.log"),
            load = [PYPSA_EARTH_DIR + 'data/ssp2-2.6/2030/era5_2013/NorthAmerica.csv'],

    rule retrieve_ssp2:
        params:
            nc_path=PYPSA_EARTH_DIR + "data/ssp2-2.6/2030/era5_2013/NorthAmerica.nc",
        input:
            old_path="data/NorthAmerica.csv",
        output:
            ssp2_northamerica=PYPSA_EARTH_DIR + "data/ssp2-2.6/2030/era5_2013/NorthAmerica.csv",
            ssp2_dummy_output=temp("ssp2_dummy_output.log"),
        script:
            "scripts/retrieve_ssp2.py"

            
if config["countries"] == ["US"]:

    rule prepare_growth_rate_scenarios:
        input:
            source_growth_factors=lambda wildcards: f"data/US_growth_rates/{config['demand_projection']['scenario']}/growth_factors_cagr.csv",
            source_industry_growth=lambda wildcards: f"data/US_growth_rates/{config['demand_projection']['scenario']}/industry_growth_cagr.csv"
        output:
            growth_factors_cagr=PYPSA_EARTH_DIR + "data/demand/growth_factors_cagr.csv",
            industry_growth_cagr=PYPSA_EARTH_DIR + "data/demand/industry_growth_cagr.csv"
        script:
            "scripts/prepare_growth_rate_scenarios.py"

    use rule prepare_energy_totals from pypsa_earth with:
        params:
            countries=config["countries"],
            base_year=config["demand_data"]["base_year"],
            sector_options=config["sector"],
        output:
            energy_totals=PYPSA_EARTH_DIR + "resources/"
            + SECDIR
            + "energy_totals_{demand}_{planning_horizons}_aviation_mod.csv"

    rule modify_aviation_demand:
        input:
            aviation_demand="data/icct/aviation_demand.csv",
            energy_totals=PYPSA_EARTH_DIR + "resources/"
            + SECDIR
            + "energy_totals_{demand}_{planning_horizons}_aviation_mod.csv"
        output:
            energy_totals=PYPSA_EARTH_DIR + "resources/"
            + SECDIR
            + "energy_totals_{demand}_{planning_horizons}.csv"
        script:
            "scripts/modify_aviation_demand.py"

if config["demand_distribution"]["enable"]:
    rule preprocess_demand_data:
        input:
            demand_utility_path="data/demand_data/table_10_EIA_utility_sales.xlsx",
            country_gadm_path=PYPSA_EARTH_DIR + "resources/" + RDIR + "shapes/country_shapes.geojson",
            erst_path="data/demand_data/Electric_Retail_Service_Territories.geojson",
            gadm_usa_path="data/demand_data/gadm41_USA_1.json",
            eia_per_capita_path="data/demand_data/use_es_capita.xlsx",
            additional_demand_path="data/demand_data/HS861_2010-.xlsx",
        output:
            utility_demand_path="data/demand_data/ERST_mapped_demand_centroids.geojson"
        script:
            "scripts/preprocess_demand_data.py"


    rule retrieve_demand_data:
        output:
            "data/demand_data/table_10_EIA_utility_sales.xlsx",
            "data/demand_data/Electric_Retail_Service_Territories.geojson",
            "data/demand_data/gadm41_USA_1.json",
            "data/demand_data/use_es_capita.xlsx",
            "data/demand_data/HS861_2010-.xlsx",
            "data/demand_data/Balancing_Authorities.geojson",
            "data/demand_data/EIA930_2023_Jan_Jun_opt.csv",
            "data/demand_data/EIA930_2023_Jul_Dec_opt.csv",
        script:
            "scripts/retrieve_demand_data.py"


    rule build_demand_profiles_from_eia:
        params:
            demand_projections="data/demand_projections/",
            demand_horizon=config["demand_projection"]["planning_horizon"],
            demand_scenario=config["demand_projection"]["scenario"],
            data_center_profiles="data/data_center_profiles/",
            geo_crs=config["crs"]["geo_crs"],
        input:
            BA_demand_path1="data/demand_data/EIA930_2023_Jan_Jun_opt.csv",
            BA_demand_path2="data/demand_data/EIA930_2023_Jul_Dec_opt.csv",
            BA_shape_path="data/demand_data/Balancing_Authorities.geojson",
            utility_demand_path="data/demand_data/ERST_mapped_demand_centroids.geojson",
            base_network=PYPSA_EARTH_DIR + "networks/" + RDIR + "base.nc",
            gadm_shape="data/demand_data/gadm41_USA_1.json",
        output:
            demand_profile_path=PYPSA_EARTH_DIR + "resources/" + RDIR + "demand_profiles.csv",
        script:
            "scripts/build_demand_profiles_from_eia.py"


    ruleorder: build_demand_profiles_from_eia > build_demand_profiles
      

if config["saf_mandate"]["ekerosene_split"]:
    rule set_saf_mandate:
        params:
            non_spatial_ekerosene=config["saf_mandate"]["non_spatial_ekerosene"],
            saf_scenario=config["saf_mandate"]["saf_scenario"],
        input:
            network=PYPSA_EARTH_DIR + "results/"
            + SECDIR
            + "prenetworks/elec_s{simpl}_{clusters}_ec_l{ll}_{opts}_{sopts}_{planning_horizons}_{discountrate}_{demand}.nc",
            saf_scenarios="data/saf_blending_rates/saf_scenarios.csv",
        output:
            modified_network=PYPSA_EARTH_DIR + "results/"
            + SECDIR
            + "prenetworks/elec_s{simpl}_{clusters}_ec_l{ll}_{opts}_{sopts}_{planning_horizons}_{discountrate}_{demand}_saf.nc",
        script:
            "scripts/set_saf_mandate.py"


saf_suffix = "_saf" if config["saf_mandate"]["ekerosene_split"] else ""


if config["custom_industry"]["enable"]:
    rule build_custom_industry_demand:
        params:
            countries=config["countries"],
            add_ethanol=config["custom_industry"]["ethanol"],
            add_ammonia=config["custom_industry"]["ammonia"],
            add_steel=config["custom_industry"]["steel"],
            add_cement=config["custom_industry"]["cement"],
            gadm_layer_id=config["build_shape_options"]["gadm_layer_id"],
            alternative_clustering=config["cluster_options"]["alternative_clustering"],
            industry_database=config["custom_data"]["industry_database"],
        input:
            uscity_map="data/industry_data/uscities.csv",
            ethanol_plants="data/industry_data/ethanolcapacity.xlsx",
            ammonia_plants="data/industry_data/ammoniacapacity.xlsx",
            shapes_path=PYPSA_EARTH_DIR + "resources/"
            + RDIR
            + "bus_regions/regions_onshore_elec_s{simpl}_{clusters}.geojson",
            pypsa_earth_industrial_database=PYPSA_EARTH_DIR + "data/industrial_database.csv",
        output:
            industrial_energy_demand_per_node=PYPSA_EARTH_DIR + "resources/"
            + SECDIR
            + "demand/industrial_energy_demand_per_node_elec_s{simpl}_{clusters}_{planning_horizons}_{demand}_custom_industry.csv",
        threads: 1
        resources:
            mem_mb=2000,
        script:
            "scripts/build_custom_industry_demand.py"


    rule add_custom_industry:
        params:
            costs=config["costs"],
            add_ethanol=config["custom_industry"]["ethanol"],
            add_ammonia=config["custom_industry"]["ammonia"],
            add_steel=config["custom_industry"]["steel"],
            add_cement=config["custom_industry"]["cement"],
            ccs_retrofit=config["custom_industry"]["CCS_retrofit"],
            biogenic_co2=config["custom_industry"]["biogenic_co2"],
            grid_h2=config["custom_industry"]["grid_H2"]
        input:
            industrial_energy_demand_per_node=PYPSA_EARTH_DIR + "resources/"
            + SECDIR
            + "demand/industrial_energy_demand_per_node_elec_s{simpl}_{clusters}_{planning_horizons}_{demand}_custom_industry.csv",
            network=lambda w: f"{PYPSA_EARTH_DIR}results/{SECDIR}prenetworks/elec_s{w.simpl}_{w.clusters}_ec_l{w.ll}_{w.opts}_{w.sopts}_{w.planning_horizons}_{w.discountrate}_{w.demand}{saf_suffix}.nc",
            costs=PYPSA_EARTH_DIR + "resources/" + RDIR + "costs_{planning_horizons}.csv",
        output:
            modified_network=PYPSA_EARTH_DIR + "results/"
            + SECDIR
            + "prenetworks/elec_s{simpl}_{clusters}_ec_l{ll}_{opts}_{sopts}_{planning_horizons}_{discountrate}_{demand}_custom_industry.nc",
        script:
            "scripts/add_custom_industry.py"


    use rule add_export from pypsa_earth with:
        input:
            **{k: v for k, v in rules.add_export.input.items() if k != "network"},
            network=PYPSA_EARTH_DIR + "results/"
            + SECDIR
            + "prenetworks/elec_s{simpl}_{clusters}_ec_l{ll}_{opts}_{sopts}_{planning_horizons}_{discountrate}_{demand}_custom_industry.nc",

if config["foresight"] == "overnight":
    use rule solve_sector_network from pypsa_earth with:
        input:
            **{k: v for k, v in rules.solve_sector_network.input.items() if k != "overrides"},
            overrides="data/override_component_attrs",


if config["foresight"] == "myopic":
    use rule solve_network_myopic from pypsa_earth with:
        input:
            **{k: v for k, v in rules.solve_network_myopic.input.items() if k not in ["overrides", "network"]},
            overrides="data/override_component_attrs",
            network=PYPSA_EARTH_DIR + RESDIR
            + "prenetworks-brownfield/elec_s{simpl}_{clusters}_l{ll}_{opts}_{sopts}_{planning_horizons}_{discountrate}_{demand}_{h2export}export_custom.nc",


    rule add_custom_existing_baseyear:
        params:
            baseyear=config["scenario"]["planning_horizons"][0],
            sector=config["sector"],
            existing_capacities=config["existing_capacities"],
            costs=config["costs"],
        input:
            network=PYPSA_EARTH_DIR + RESDIR
            + "prenetworks/elec_s{simpl}_{clusters}_ec_l{ll}_{opts}_{sopts}_{planning_horizons}_{discountrate}_{demand}_{h2export}export.nc",
            powerplants=PYPSA_EARTH_DIR + "resources/" + RDIR + "powerplants.csv",
            busmap_s=PYPSA_EARTH_DIR + "resources/" + RDIR + "bus_regions/busmap_elec_s{simpl}.csv",
            busmap=PYPSA_EARTH_DIR + "resources/"
            + RDIR
            + "bus_regions/busmap_elec_s{simpl}_{clusters}.csv",
            costs=PYPSA_EARTH_DIR + "resources/" + RDIR + "costs_{planning_horizons}.csv",
        output:
            PYPSA_EARTH_DIR + RESDIR
            + "prenetworks-brownfield/elec_s{simpl}_{clusters}_l{ll}_{opts}_{sopts}_{planning_horizons}_{discountrate}_{demand}_{h2export}export_custom.nc",
        wildcard_constraints:
            # TODO: The first planning_horizon needs to be aligned across scenarios
            # snakemake does not support passing functions to wildcard_constraints
            # reference: https://github.com/snakemake/snakemake/issues/2703
            planning_horizons=config["scenario"]["planning_horizons"][0],  #only applies to baseyear
        threads: 1
        resources:
            mem_mb=2000,
        log:
            PYPSA_EARTH_DIR + RESDIR
            + "logs/add_custom_existing_baseyear_elec_s{simpl}_{clusters}_ec_l{ll}_{opts}_{sopts}_{planning_horizons}_{discountrate}_{demand}_{h2export}export.log",
        benchmark:
            PYPSA_EARTH_DIR + RESDIR
            +"benchmarks/add_custom_existing_baseyear/elec_s{simpl}_{clusters}_ec_l{ll}_{opts}_{sopts}_{planning_horizons}_{discountrate}_{demand}_{h2export}export"
        script:
            "scripts/add_custom_existing_baseyear.py"


    ruleorder: add_custom_existing_baseyear > add_custom_brownfield


    def solved_previous_horizon(w):
        planning_horizons = config["scenario"]["planning_horizons"]
        i = planning_horizons.index(int(w.planning_horizons))
        planning_horizon_p = str(planning_horizons[i - 1])

        return (
            PYPSA_EARTH_DIR + RESDIR
            + "postnetworks/elec_s{simpl}_{clusters}_ec_l{ll}_{opts}_{sopts}_"
            + planning_horizon_p
            + "_{discountrate}_{demand}_{h2export}export.nc"
        )

    def get_previous_planning_horizon(w):
        planning_horizons = config["scenario"]["planning_horizons"]
        i = planning_horizons.index(int(w.planning_horizons))
        return str(planning_horizons[i - 1])


    rule add_custom_brownfield:
        params:
            H2_retrofit=config["sector"]["hydrogen"],
            H2_retrofit_capacity_per_CH4=config["sector"]["hydrogen"][
                "H2_retrofit_capacity_per_CH4"
            ],
            threshold_capacity=config["existing_capacities"]["threshold_capacity"],
            snapshots=config["snapshots"],
            # drop_leap_day=config["enable"]["drop_leap_day"],
            carriers=config["electricity"]["renewable_carriers"],
            planning_horizon_p=get_previous_planning_horizon,
        input:
            # unpack(input_profile_tech_brownfield),
            simplify_busmap=PYPSA_EARTH_DIR + "resources/" + RDIR + "bus_regions/busmap_elec_s{simpl}.csv",
            cluster_busmap=PYPSA_EARTH_DIR + "resources/"
            + RDIR
            + "bus_regions/busmap_elec_s{simpl}_{clusters}.csv",
            network=PYPSA_EARTH_DIR + RESDIR
            + "prenetworks/elec_s{simpl}_{clusters}_ec_l{ll}_{opts}_{sopts}_{planning_horizons}_{discountrate}_{demand}_{h2export}export.nc",
            network_p=solved_previous_horizon,  #solved network at previous time step
            costs=PYPSA_EARTH_DIR + "resources/" + RDIR + "costs_{planning_horizons}.csv",
        output:
            PYPSA_EARTH_DIR + RESDIR
            + "prenetworks-brownfield/elec_s{simpl}_{clusters}_l{ll}_{opts}_{sopts}_{planning_horizons}_{discountrate}_{demand}_{h2export}export_custom.nc",
        threads: 4
        resources:
            mem_mb=10000,
        log:
            PYPSA_EARTH_DIR + RESDIR
            + "logs/add_custom_brownfield_elec_s{simpl}_{clusters}_ec_l{ll}_{opts}_{sopts}_{planning_horizons}_{discountrate}_{demand}_{h2export}export.log",
        benchmark:
            (
                PYPSA_EARTH_DIR + RESDIR
                + "benchmarks/add_custom_brownfield/elec_s{simpl}_ec_{clusters}_l{ll}_{opts}_{sopts}_{planning_horizons}_{discountrate}_{demand}_{h2export}export"
            )
        script:
            "scripts/add_custom_brownfield.py"


if config["foresight"] == "overnight" and config["state_policy"] != "off":    
    rule solve_custom_sector_network:
        params:
            solving=config["solving"],
            augmented_line_connection=config["augmented_line_connection"],
        input:
            ces_path="data/current_electricity_state_policies/clean_targets.csv",
            res_path="data/current_electricity_state_policies/res_targets.csv",
            gadm_shape_path="data/demand_data/gadm41_USA_1.json",
            overrides="data/override_component_attrs",
            network=PYPSA_EARTH_DIR + RESDIR
            + "prenetworks/elec_s{simpl}_{clusters}_ec_l{ll}_{opts}_{sopts}_{planning_horizons}_{discountrate}_{demand}_{h2export}export.nc",
            costs=PYPSA_EARTH_DIR + "resources/" + RDIR + "costs_{planning_horizons}.csv",
            configs=PYPSA_EARTH_DIR + SDIR + "configs/config.yaml",  # included to trigger copy_config rule
        output:
            PYPSA_EARTH_DIR + RESDIR
            + "postnetworks/elec_s{simpl}_{clusters}_ec_l{ll}_{opts}_{sopts}_{planning_horizons}_{discountrate}_{demand}_{h2export}export.nc",
        shadow:
            "shallow"
        log:
            solver=PYPSA_EARTH_DIR + RESDIR
            + "logs/elec_s{simpl}_{clusters}_ec_l{ll}_{opts}_{sopts}_{planning_horizons}_{discountrate}_{demand}_{h2export}export_solver.log",
            python=PYPSA_EARTH_DIR + RESDIR
            + "logs/elec_s{simpl}_{clusters}_ec_l{ll}_{opts}_{sopts}_{planning_horizons}_{discountrate}_{demand}_{h2export}export_python.log",
            memory=PYPSA_EARTH_DIR + RESDIR
            + "logs/elec_s{simpl}_{clusters}_ec_l{ll}_{opts}_{sopts}_{planning_horizons}_{discountrate}_{demand}_{h2export}export_memory.log",
        threads: 25
        resources:
            mem_mb=config["solving"]["mem"],
        benchmark:
            (
                PYPSA_EARTH_DIR + RESDIR
                + "benchmarks/solve_network/elec_s{simpl}_{clusters}_ec_l{ll}_{opts}_{sopts}_{planning_horizons}_{discountrate}_{demand}_{h2export}export"
            )
        script:
            "scripts/solve_custom_sector_network.py"

        
    ruleorder: solve_custom_sector_network > solve_sector_network


rule test_modify_prenetwork:
    input:
        prenetwork=PYPSA_EARTH_DIR + "networks/" + RDIR + "elec_s{simpl}_{clusters}_ec_l{ll}_{opts}.nc",
    output:
        network=PYPSA_EARTH_DIR + "networks/" + RDIR + "elec_s{simpl}_{clusters}_ec_l{ll}_{opts}_mod.nc",
    resources:
        mem_mb=16000,
    script:
        "scripts/test_modify_network.py"


#use rule prepare_network from pypsa_earth with:
#    input:
#        **{k: v for k, v in rules.prepare_network.input.items() if k != "tech_costs"},


#use rule add_extra_components from pypsa_earth with:
#    input:
#        **{k: v for k, v in rules.add_extra_components.input.items()},

<|MERGE_RESOLUTION|>--- conflicted
+++ resolved
@@ -36,11 +36,8 @@
 run = config["run"]
 RDIR = run["name"] + "/" if run.get("name") else ""
 CDIR = RDIR if not run.get("shared_cutouts") else ""
-<<<<<<< HEAD
-=======
 SECDIR = run["sector_name"] + "/" if run.get("sector_name") else ""
 SDIR = config["summary_dir"].strip("/") + f"/{SECDIR}"
->>>>>>> ab0bc0b8
 RESDIR = config["results_dir"].strip("/") + f"/{SECDIR}"
 
 
