--- conflicted
+++ resolved
@@ -179,7 +179,6 @@
         ),
 
 
-<<<<<<< HEAD
 rule process_airport_data:
     input:
         fuel_data="data/airport_data/fuel_jf.csv",
@@ -195,27 +194,6 @@
         "plots/airport_data_postprocessing.py"
 
 
-rule retrieve_cutouts:
-    params:
-        countries=config["countries"],
-    output:
-        cutouts=PYPSA_EARTH_DIR+"cutouts/cutout-2013-era5.nc"
-    resources:
-        mem_mb=16000,
-    script:
-        "scripts/retrieve_cutouts.py"
-
-
-rule test_use_osm_data:
-    input:
-        generators_csv=BASE_PATH + "/submodules/pypsa-earth/resources/" + RDIR + "osm/clean/all_clean_generators.csv",
-    output:
-        output_csv="resources/" + RDIR + "osm/clean/all_clean_generators.csv",
-    resources:
-        mem_mb=16000,
-    script:
-        "scripts/test_use_osm_data.py"
-=======
 if config["countries"] == ["US"]:
     rule retrieve_cutouts:
         params:
@@ -226,7 +204,6 @@
             mem_mb=16000,
         script:
             "scripts/retrieve_cutouts.py"
->>>>>>> be8e962c
 
 
 rule test_modify_prenetwork:
