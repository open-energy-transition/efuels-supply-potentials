--- conflicted
+++ resolved
@@ -27,14 +27,10 @@
     H2_electrolysis: "moderate"
     dac: "moderate"
   financial_case: "market" # only used if `country_specific_data: "US"`; can be "market" or "r&d"
-<<<<<<< HEAD
   discountrate: [0.08] #, 0.086, 0.111]
-=======
-  discountrate: [0.071] #, 0.086, 0.111]
   lifetime:
     CCGT: 35
     OCGT: 35
->>>>>>> 4a3a0c49
 
 # defining the aviation demand scenario
 aviation_demand_scenario:
