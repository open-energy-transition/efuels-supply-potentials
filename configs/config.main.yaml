--- conflicted
+++ resolved
@@ -51,11 +51,8 @@
   H2_DRI: false
   biogenic_co2: false # define output of ethanol from starch CC as biogenic CO2 to be used in Fischer-Tropsch
   grid_H2: true # mark output of electrolysis as grid H2 (which can be used in Fischer-Tropsch)
-<<<<<<< HEAD
   base_year: 2019
-=======
   other_electricity: true # add other electricity as a consumption
->>>>>>> 98556544
 
 custom_databundles:
   bundle_cutouts_USA:
