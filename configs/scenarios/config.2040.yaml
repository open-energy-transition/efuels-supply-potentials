--- conflicted
+++ resolved
@@ -1,121 +1,117 @@
-# SPDX-FileCopyrightText:  Open Energy Transition gGmbH
-#
-# SPDX-License-Identifier: AGPL-3.0-or-later
-
-countries: ["US"]
-
-enable:
-  retrieve_databundle: false  #  Recommended 'true', for the first run. Otherwise data might be missing.
-  retrieve_databundle_sector: true
-  retrieve_cost_data: true  # true: retrieves cost data from technology data and saves in resources/costs.csv, false: uses cost data in data/costs.csv
-  download_osm_data: true  # If 'true', OpenStreetMap data will be downloaded for the above given countries
-
-run:
-  name: "US_2040" # use this to keep track of runs with different settings
-  sector_name: "US_2040"
-
-scenario:
-  simpl: ['']
-  ll: ['copt']
-  clusters: [50]
-  opts: [24H]
-  planning_horizons:
-  - 2040
-  sopts:
-  - "24H"
-
-aviation_demand_scenario:
-  country: US
-  year: 2040
-  scenario: central # low, central or high
-
-saf_mandate:
-  ekerosene_split: true # separate e-kerosene as separate bus
-  non_spatial_ekerosene: true # connects all e-kerosene buses with a single E-kerosene-main bus to model 0 cost of transport and store
-  enable_mandate: true # enable SAF mandate
-  saf_scenario: EU # EU (default), EU+, EU-
-
-demand_projection:
-  planning_horizon: 2040
-  scenario: "Medium"
-  data_centers_load: true
-
-<<<<<<< HEAD
-policies:
-  state: ["CES", "RES"]
-  country: ["CES"]
-=======
-custom_industry:
-  CCS_retrofit: [ethanol, ammonia, steel, cement]
->>>>>>> dab90ad6
-
-cluster_options:
-  alternative_clustering: false  # "False" use Voronoi shapes, "True" use GADM shapes
-  simplify_network:
-    p_threshold_drop_isolated: 0.0
-
-electricity:
-  extendable_carriers:
-<<<<<<< HEAD
-    Generator: [solar, csp, onwind, offwind-ac, offwind-dc, geothermal]
-=======
-    Generator: [solar, onwind, offwind-ac, offwind-dc, csp, geothermal]
->>>>>>> dab90ad6
-    Store: [battery, H2]
-
-  powerplants_filter: DateOut >= 2040 and DateIn <= 2040
-  custom_powerplants: "replace" #  "false" use only powerplantmatching (ppm) data, "merge" combines ppm and custom powerplants, "replace" use only custom powerplants
-
-  conventional_carriers: [nuclear, oil, OCGT, CCGT, coal, lignite, geothermal, biomass]
-  renewable_carriers: [solar, csp, onwind, offwind-ac, offwind-dc, hydro]
-
-  estimate_renewable_capacities:
-    stats: false  # False, = greenfield expansion, 'irena' uses IRENA stats to add expansion limits
-
-renewable:
-  hydro:
-    normalization:
-      method: eia
-
-costs:
-  year: 2040
-
-custom_data:
-  airports: true
-
-sector:
-  electricity_distribution_grid: true
-  conventional_generation: # generator : carrier
-    OCGT: gas
-    CCGT: gas
-    oil: oil
-    coal: coal
-    lignite: lignite
-    biomass: biomass
-
-  SMR CC: false
-
-  land_transport_fuel_cell_share:
-    AB_2040: 0.0
-  land_transport_electric_share:
-    AB_2040: 0.353 # 0.064 (Reference) 0.353 (Medium) 0.462 (High)
-  shipping_hydrogen_share:
-    AB_2040: 0.00
-
-solving:
-  options:
-    load_shedding: false
-  solver:
-    name: gurobi
-    options: gurobi-default
-  solver_options:
-    gurobi-default:
-      threads: 8
-      method: 2 # barrier
-      crossover: 0
-      BarConvTol: 1.e-5
-
-plotting:
-  tech_colors:
-    PHS: #036356
-    wind: #6895dd
+# SPDX-FileCopyrightText:  Open Energy Transition gGmbH
+#
+# SPDX-License-Identifier: AGPL-3.0-or-later
+
+countries: ["US"]
+
+enable:
+  retrieve_databundle: false  #  Recommended 'true', for the first run. Otherwise data might be missing.
+  retrieve_databundle_sector: true
+  retrieve_cost_data: true  # true: retrieves cost data from technology data and saves in resources/costs.csv, false: uses cost data in data/costs.csv
+  download_osm_data: true  # If 'true', OpenStreetMap data will be downloaded for the above given countries
+
+run:
+  name: "US_2040" # use this to keep track of runs with different settings
+  sector_name: "US_2040"
+
+scenario:
+  simpl: ['']
+  ll: ['copt']
+  clusters: [50]
+  opts: [24H]
+  planning_horizons:
+  - 2040
+  sopts:
+  - "24H"
+
+aviation_demand_scenario:
+  country: US
+  year: 2040
+  scenario: central # low, central or high
+
+saf_mandate:
+  ekerosene_split: true # separate e-kerosene as separate bus
+  non_spatial_ekerosene: true # connects all e-kerosene buses with a single E-kerosene-main bus to model 0 cost of transport and store
+  enable_mandate: true # enable SAF mandate
+  saf_scenario: EU # EU (default), EU+, EU-
+
+demand_projection:
+  planning_horizon: 2040
+  scenario: "Medium"
+  data_centers_load: true
+
+policies:
+  state: ["CES", "RES"]
+  country: ["CES"]
+
+custom_industry:
+  CCS_retrofit: [ethanol, ammonia, steel, cement]
+
+
+cluster_options:
+  alternative_clustering: false  # "False" use Voronoi shapes, "True" use GADM shapes
+  simplify_network:
+    p_threshold_drop_isolated: 0.0
+
+electricity:
+  extendable_carriers:
+
+    Generator: [solar, onwind, offwind-ac, offwind-dc, csp, geothermal]
+    Store: [battery, H2]
+
+  powerplants_filter: DateOut >= 2040 and DateIn <= 2040
+  custom_powerplants: "replace" #  "false" use only powerplantmatching (ppm) data, "merge" combines ppm and custom powerplants, "replace" use only custom powerplants
+
+  conventional_carriers: [nuclear, oil, OCGT, CCGT, coal, lignite, geothermal, biomass]
+  renewable_carriers: [solar, csp, onwind, offwind-ac, offwind-dc, hydro]
+
+  estimate_renewable_capacities:
+    stats: false  # False, = greenfield expansion, 'irena' uses IRENA stats to add expansion limits
+
+renewable:
+  hydro:
+    normalization:
+      method: eia
+
+costs:
+  year: 2040
+
+custom_data:
+  airports: true
+
+sector:
+  electricity_distribution_grid: true
+  conventional_generation: # generator : carrier
+    OCGT: gas
+    CCGT: gas
+    oil: oil
+    coal: coal
+    lignite: lignite
+    biomass: biomass
+
+  SMR CC: false
+
+  land_transport_fuel_cell_share:
+    AB_2040: 0.0
+  land_transport_electric_share:
+    AB_2040: 0.353 # 0.064 (Reference) 0.353 (Medium) 0.462 (High)
+  shipping_hydrogen_share:
+    AB_2040: 0.00
+
+solving:
+  options:
+    load_shedding: false
+  solver:
+    name: gurobi
+    options: gurobi-default
+  solver_options:
+    gurobi-default:
+      threads: 8
+      method: 2 # barrier
+      crossover: 0
+      BarConvTol: 1.e-5
+
+plotting:
+  tech_colors:
+    PHS: #036356
+    wind: #6895dd