<!--
# SPDX-FileCopyrightText:  Open Energy Transition gGmbH
#
# SPDX-License-Identifier: AGPL-3.0-or-later
-->

# Features and Contributions

Please list contributions, add reference to PRs if present.

<<<<<<< HEAD
* Remove electrolyzers tax credits from config files, **new discount rate** and **levelized tax credits** [PR #104](https://github.com/open-energy-transition/efuels-supply-potentials/pull/104)
=======
* Set **OCGT and CCGT lifetime to 35 years** to be consistent with lifetime in `custom_powerplants.csv` [PR #103](https://github.com/open-energy-transition/efuels-supply-potentials/pull/103)
>>>>>>> 4a3a0c49

* Increase **oil VOM** to prevent overuse of oil over coal [PR #100](https://github.com/open-energy-transition/efuels-supply-potentials/pull/100)

* Correct **data center loads** for 2023 [PR #98](https://github.com/open-energy-transition/efuels-supply-potentials/pull/98)

* Enable **efficiency transfer** for already existing powerplants [PR #97](https://github.com/open-energy-transition/efuels-supply-potentials/pull/97)

* Enable **custom busmap** to have the same clustering for all horizons and scenarios [PR #96](https://github.com/open-energy-transition/efuels-supply-potentials/pull/96)

* Implement **maximum capacity constraint for geothermal** electricity generation plants [PR #95](https://github.com/open-energy-transition/efuels-supply-potentials/pull/95)

* Implement **production tax credits** removing tax credits in the base year and reviewing tax credits to renewables based on latest developments (One Big Beautiful Bill) [PR #91](https://github.com/open-energy-transition/efuels-supply-potentials/pull/91)

* Include biomass in RES and CES constraints-eligible sources [PR #90](https://github.com/open-energy-transition/efuels-supply-potentials/pull/90)

* Add **capital cost for hydro** storage units [PR #93](https://github.com/open-energy-transition/efuels-supply-potentials/pull/93)

* Adjust RES/CES constraints to facilitate easy **addition (removal) of biomass into (from) RES sources** [PR #90](https://github.com/open-energy-transition/efuels-supply-potentials/pull/90)

* Extend lifetime of nuclear power plants to 60 years [PR #94](https://github.com/open-energy-transition/efuels-supply-potentials/pull/94)

* **Base year**: Remove filtering for plants with DateOut >= 2023, remove PTC to existing wind, solar and biomass plants, add PTC for existing hydro and nuclear power plants, remove data center load [PR #85](https://github.com/open-energy-transition/efuels-supply-potentials/pull/85)

* Add **data center loads for sector model** [PR #81](https://github.com/open-energy-transition/efuels-supply-potentials/pull/81) and [PR #84](https://github.com/open-energy-transition/efuels-supply-potentials/pull/84)

* Prepare config files to define scenarios and review electrolyzer carriers [PR #76](https://github.com/open-energy-transition/efuels-supply-potentials/pull/76)

* Adjust `prepare_costs` in custom scripts (necessary to use universal currency conversion) [PR #75](https://github.com/open-energy-transition/efuels-supply-potentials/pull/75)

* Implement **hourly matching for hydrogen production** [PR #73](https://github.com/open-energy-transition/efuels-supply-potentials/pull/73)

* Enable **myopic optimization** [PR #66](https://github.com/open-energy-transition/efuels-supply-potentials/pull/66)

* Add custom rule to **apply state/country-wise constraints for clean/RES technologies** [PR #53](https://github.com/open-energy-transition/efuels-supply-potentials/pull/53)

* Update link to **retrieve renewable profiles (now generated via Earth cutout)** [PR #65](https://github.com/open-energy-transition/efuels-supply-potentials/pull/65)

* Update **missing DateOut for custom powerplants**, add **a script to fill missing DateOut**, and enable **powerplant filtering for future scenarios** [PR #61](https://github.com/open-energy-transition/efuels-supply-potentials/pull/61) with cherry-pick [PR #39](https://github.com/open-energy-transition/pypsa-earth/pull/39) to a working branch `efuels-supply-potentials`

* Separate **biogenic CO2 stored and grid H2** [PR #60](https://github.com/open-energy-transition/efuels-supply-potentials/pull/60)

* Update **head for pypsa-earth submodule** [PR #58](https://github.com/open-energy-transition/efuels-supply-potentials/pull/58) due to merge of [PR #34](https://github.com/open-energy-transition/pypsa-earth/pull/34) to a working branch `efuels-supply-potentials`

* Add **custom ammonia, ethanol, cement and steel industries** [PR #50](https://github.com/open-energy-transition/efuels-supply-potentials/pull/50)

* Add **dynamic blending rate selection** rule [PR #55](https://github.com/open-energy-transition/efuels-supply-potentials/pull/55) 

* Add custom rule to **fetch scenario-dependent growth rates** for the US [PR #57](https://github.com/open-energy-transition/efuels-supply-potentials/pull/51)

* Add scenario configs for 2030, 2035 and 2040 and add data for scenario definition [PR #51](https://github.com/open-energy-transition/efuels-supply-potentials/pull/51) 

* Add **scenario configs for 2030, 2035 and 2040** and add data for scenario definition [PR #51](https://github.com/open-energy-transition/efuels-supply-potentials/pull/51)

* Cherry-pick: [PR #1400](https://github.com/pypsa-meets-earth/pypsa-earth/pull/1400): Add **US-specific demand growth rates and fuel shares** (Medium scenario): [PR #52](https://github.com/open-energy-transition/efuels-supply-potentials/pull/52)

* Update head of the submodule to `efuels-supply-potentials` branch of `open-energy-transition/pypsa-earth` and cherry-pick [PR #1372](https://github.com/pypsa-meets-earth/pypsa-earth/pull/1372): Scale temporal loads based on temporal resolution; [PR #1381](https://github.com/pypsa-meets-earth/pypsa-earth/pull/1381): Remove space in rail transport oil and electricity carriers: [PR #46](https://github.com/open-energy-transition/efuels-supply-potentials/pull/46)

* Added functionality to **connect all e-kerosene buses with a single E-kerosene-main bus** to model 0 cost of transport and store: [PR #42](https://github.com/open-energy-transition/efuels-supply-potentials/pull/42)

* Added functionality to **set data center loads** to `demand_profiles.csv`: [PR #41](https://github.com/open-energy-transition/efuels-supply-potentials/pull/41)

* Enabled **setting demand projections** based on the **NREL EFS**: [PR #38](https://github.com/open-energy-transition/efuels-supply-potentials/pull/38) and [PR #40](https://github.com/open-energy-transition/efuels-supply-potentials/pull/40)

* Added functionality to separate **e-kerosene** demand and set **SAF mandate** by choosing blending rate: [PR #37](https://github.com/open-energy-transition/efuels-supply-potentials/pull/37) 

* Integrated **generate aviation scenario** and **rescale fraction in airports dataset by state demand** into the workflow: [PR #35](https://github.com/open-energy-transition/efuels-supply-potentials/pull/35)

* Integrated **demand redistribution** based on utility and balancing authority level demand [PR #34](https://github.com/open-energy-transition/efuels-supply-potentials/pull/34)

* Updated **custom_powerplants.csv** data with new entries for coal and ror from EIA [PR #29](https://github.com/open-energy-transition/efuels-supply-potentials/pull/29)

* Enabled **custom data moving** within workflow (`custom_powerplants.csv` and `NorthAmerica.csv`): [PR #21](https://github.com/open-energy-transition/efuels-supply-potentials/pull/21)

* Enabled **retrieving precomputed output** of power model's rules (e.g. `download_osm_data`, `clean_osm_data`, `build_shapes`, `build_osm_network`, `base_network`, and `build_renewable_profiles`) within the workflow: [PR #20](https://github.com/open-energy-transition/efuels-supply-potentials/pull/20)

* Integrated **US-specific cost assumptions** from NREL ATB to workflow: [PR #14](https://github.com/open-energy-transition/efuels-supply-potentials/pull/14) and technology-data [PR #1](https://github.com/open-energy-transition/technology-data/pull/1)

* Prepared **merged airports** dataset: [PR #16](https://github.com/open-energy-transition/efuels-supply-potentials/pull/16)

* Analyzed statewise **passengers and fuel consumption data** for fuel demand disaggregation for airports: [PR #9](https://github.com/open-energy-transition/efuels-supply-potentials/pull/9) 

* Facilitated **PyPSA-Earth sector run**: PyPSA-Earth [PR #1134](https://github.com/pypsa-meets-earth/pypsa-earth/pull/1134), [PR #1143](https://github.com/pypsa-meets-earth/pypsa-earth/pull/1143), [PR #1145](https://github.com/pypsa-meets-earth/pypsa-earth/pull/1145), [PR #1165](https://github.com/pypsa-meets-earth/pypsa-earth/pull/1165), [PR #1166](https://github.com/pypsa-meets-earth/pypsa-earth/pull/1166)

* Fixed **hydro profile data** by splitting inflow to powerplants: PyPSA-Earth [PR #1119](https://github.com/pypsa-meets-earth/pypsa-earth/pull/1119) 

* Added **statewise validation** script that compares demand and installed capacities with EIA data: [PR #7](https://github.com/open-energy-transition/efuels-supply-potentials/pull/7)

* Enabled import of pypsa-earth rules for **snakemake workflow management**: [PR #4](https://github.com/open-energy-transition/efuels-supply-potentials/pull/4), PyPSA-Earth [PR #1137](https://github.com/pypsa-meets-earth/pypsa-earth/pull/1137) and [PR #1178](https://github.com/pypsa-meets-earth/pypsa-earth/pull/1178)

* Added **country-level validation** script that compares the pypsa results with EIA and Ember data: [PR #1](https://github.com/open-energy-transition/efuels-supply-potentials/pull/1) and [PR #2](https://github.com/open-energy-transition/efuels-supply-potentials/pull/2)<|MERGE_RESOLUTION|>--- conflicted
+++ resolved
@@ -8,11 +8,9 @@
 
 Please list contributions, add reference to PRs if present.
 
-<<<<<<< HEAD
 * Remove electrolyzers tax credits from config files, **new discount rate** and **levelized tax credits** [PR #104](https://github.com/open-energy-transition/efuels-supply-potentials/pull/104)
-=======
+
 * Set **OCGT and CCGT lifetime to 35 years** to be consistent with lifetime in `custom_powerplants.csv` [PR #103](https://github.com/open-energy-transition/efuels-supply-potentials/pull/103)
->>>>>>> 4a3a0c49
 
 * Increase **oil VOM** to prevent overuse of oil over coal [PR #100](https://github.com/open-energy-transition/efuels-supply-potentials/pull/100)
 
