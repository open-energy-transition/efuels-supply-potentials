<!--
# SPDX-FileCopyrightText:  Open Energy Transition gGmbH
#
# SPDX-License-Identifier: AGPL-3.0-or-later
-->

# Features and Contributions

Please list contributions, add reference to PRs if present.

<<<<<<< HEAD
* Remove electrolyzers tax credits from config files, **new discount rate** and **levelized tax credits** [PR #104](https://github.com/open-energy-transition/efuels-supply-potentials/pull/104)
=======
* Modify DAC inputs by **removing heat input** and **setting electricity-input to 1.4 MWh/t_CO2** [PR #105](https://github.com/open-energy-transition/efuels-supply-potentials/pull/105)
>>>>>>> 3e5d13ee

* Set **OCGT and CCGT lifetime to 35 years** to be consistent with lifetime in `custom_powerplants.csv` [PR #103](https://github.com/open-energy-transition/efuels-supply-potentials/pull/103)

* Increase **oil VOM** to prevent overuse of oil over coal [PR #100](https://github.com/open-energy-transition/efuels-supply-potentials/pull/100)

* Correct **data center loads** for 2023 [PR #98](https://github.com/open-energy-transition/efuels-supply-potentials/pull/98)

* Enable **efficiency transfer** for already existing powerplants [PR #97](https://github.com/open-energy-transition/efuels-supply-potentials/pull/97)

* Enable **custom busmap** to have the same clustering for all horizons and scenarios [PR #96](https://github.com/open-energy-transition/efuels-supply-potentials/pull/96)

* Implement **maximum capacity constraint for geothermal** electricity generation plants [PR #95](https://github.com/open-energy-transition/efuels-supply-potentials/pull/95)

* Implement **production tax credits** removing tax credits in the base year and reviewing tax credits to renewables based on latest developments (One Big Beautiful Bill) [PR #91](https://github.com/open-energy-transition/efuels-supply-potentials/pull/91)

* Include biomass in RES and CES constraints-eligible sources [PR #90](https://github.com/open-energy-transition/efuels-supply-potentials/pull/90)

* Add **capital cost for hydro** storage units [PR #93](https://github.com/open-energy-transition/efuels-supply-potentials/pull/93)

* Adjust RES/CES constraints to facilitate easy **addition (removal) of biomass into (from) RES sources** [PR #90](https://github.com/open-energy-transition/efuels-supply-potentials/pull/90)

* Extend lifetime of nuclear power plants to 60 years [PR #94](https://github.com/open-energy-transition/efuels-supply-potentials/pull/94)

* **Base year**: Remove filtering for plants with DateOut >= 2023, remove PTC to existing wind, solar and biomass plants, add PTC for existing hydro and nuclear power plants, remove data center load [PR #85](https://github.com/open-energy-transition/efuels-supply-potentials/pull/85)

* Add **data center loads for sector model** [PR #81](https://github.com/open-energy-transition/efuels-supply-potentials/pull/81) and [PR #84](https://github.com/open-energy-transition/efuels-supply-potentials/pull/84)

* Prepare config files to define scenarios and review electrolyzer carriers [PR #76](https://github.com/open-energy-transition/efuels-supply-potentials/pull/76)

* Adjust `prepare_costs` in custom scripts (necessary to use universal currency conversion) [PR #75](https://github.com/open-energy-transition/efuels-supply-potentials/pull/75)

* Implement **hourly matching for hydrogen production** [PR #73](https://github.com/open-energy-transition/efuels-supply-potentials/pull/73)

* Enable **myopic optimization** [PR #66](https://github.com/open-energy-transition/efuels-supply-potentials/pull/66)

* Add custom rule to **apply state/country-wise constraints for clean/RES technologies** [PR #53](https://github.com/open-energy-transition/efuels-supply-potentials/pull/53)

* Update link to **retrieve renewable profiles (now generated via Earth cutout)** [PR #65](https://github.com/open-energy-transition/efuels-supply-potentials/pull/65)

* Update **missing DateOut for custom powerplants**, add **a script to fill missing DateOut**, and enable **powerplant filtering for future scenarios** [PR #61](https://github.com/open-energy-transition/efuels-supply-potentials/pull/61) with cherry-pick [PR #39](https://github.com/open-energy-transition/pypsa-earth/pull/39) to a working branch `efuels-supply-potentials`

* Separate **biogenic CO2 stored and grid H2** [PR #60](https://github.com/open-energy-transition/efuels-supply-potentials/pull/60)

* Update **head for pypsa-earth submodule** [PR #58](https://github.com/open-energy-transition/efuels-supply-potentials/pull/58) due to merge of [PR #34](https://github.com/open-energy-transition/pypsa-earth/pull/34) to a working branch `efuels-supply-potentials`

* Add **custom ammonia, ethanol, cement and steel industries** [PR #50](https://github.com/open-energy-transition/efuels-supply-potentials/pull/50)

* Add **dynamic blending rate selection** rule [PR #55](https://github.com/open-energy-transition/efuels-supply-potentials/pull/55) 

* Add custom rule to **fetch scenario-dependent growth rates** for the US [PR #57](https://github.com/open-energy-transition/efuels-supply-potentials/pull/51)

* Add scenario configs for 2030, 2035 and 2040 and add data for scenario definition [PR #51](https://github.com/open-energy-transition/efuels-supply-potentials/pull/51) 

* Add **scenario configs for 2030, 2035 and 2040** and add data for scenario definition [PR #51](https://github.com/open-energy-transition/efuels-supply-potentials/pull/51)

* Cherry-pick: [PR #1400](https://github.com/pypsa-meets-earth/pypsa-earth/pull/1400): Add **US-specific demand growth rates and fuel shares** (Medium scenario): [PR #52](https://github.com/open-energy-transition/efuels-supply-potentials/pull/52)

* Update head of the submodule to `efuels-supply-potentials` branch of `open-energy-transition/pypsa-earth` and cherry-pick [PR #1372](https://github.com/pypsa-meets-earth/pypsa-earth/pull/1372): Scale temporal loads based on temporal resolution; [PR #1381](https://github.com/pypsa-meets-earth/pypsa-earth/pull/1381): Remove space in rail transport oil and electricity carriers: [PR #46](https://github.com/open-energy-transition/efuels-supply-potentials/pull/46)

* Added functionality to **connect all e-kerosene buses with a single E-kerosene-main bus** to model 0 cost of transport and store: [PR #42](https://github.com/open-energy-transition/efuels-supply-potentials/pull/42)

* Added functionality to **set data center loads** to `demand_profiles.csv`: [PR #41](https://github.com/open-energy-transition/efuels-supply-potentials/pull/41)

* Enabled **setting demand projections** based on the **NREL EFS**: [PR #38](https://github.com/open-energy-transition/efuels-supply-potentials/pull/38) and [PR #40](https://github.com/open-energy-transition/efuels-supply-potentials/pull/40)

* Added functionality to separate **e-kerosene** demand and set **SAF mandate** by choosing blending rate: [PR #37](https://github.com/open-energy-transition/efuels-supply-potentials/pull/37) 

* Integrated **generate aviation scenario** and **rescale fraction in airports dataset by state demand** into the workflow: [PR #35](https://github.com/open-energy-transition/efuels-supply-potentials/pull/35)

* Integrated **demand redistribution** based on utility and balancing authority level demand [PR #34](https://github.com/open-energy-transition/efuels-supply-potentials/pull/34)

* Updated **custom_powerplants.csv** data with new entries for coal and ror from EIA [PR #29](https://github.com/open-energy-transition/efuels-supply-potentials/pull/29)

* Enabled **custom data moving** within workflow (`custom_powerplants.csv` and `NorthAmerica.csv`): [PR #21](https://github.com/open-energy-transition/efuels-supply-potentials/pull/21)

* Enabled **retrieving precomputed output** of power model's rules (e.g. `download_osm_data`, `clean_osm_data`, `build_shapes`, `build_osm_network`, `base_network`, and `build_renewable_profiles`) within the workflow: [PR #20](https://github.com/open-energy-transition/efuels-supply-potentials/pull/20)

* Integrated **US-specific cost assumptions** from NREL ATB to workflow: [PR #14](https://github.com/open-energy-transition/efuels-supply-potentials/pull/14) and technology-data [PR #1](https://github.com/open-energy-transition/technology-data/pull/1)

* Prepared **merged airports** dataset: [PR #16](https://github.com/open-energy-transition/efuels-supply-potentials/pull/16)

* Analyzed statewise **passengers and fuel consumption data** for fuel demand disaggregation for airports: [PR #9](https://github.com/open-energy-transition/efuels-supply-potentials/pull/9) 

* Facilitated **PyPSA-Earth sector run**: PyPSA-Earth [PR #1134](https://github.com/pypsa-meets-earth/pypsa-earth/pull/1134), [PR #1143](https://github.com/pypsa-meets-earth/pypsa-earth/pull/1143), [PR #1145](https://github.com/pypsa-meets-earth/pypsa-earth/pull/1145), [PR #1165](https://github.com/pypsa-meets-earth/pypsa-earth/pull/1165), [PR #1166](https://github.com/pypsa-meets-earth/pypsa-earth/pull/1166)

* Fixed **hydro profile data** by splitting inflow to powerplants: PyPSA-Earth [PR #1119](https://github.com/pypsa-meets-earth/pypsa-earth/pull/1119) 

* Added **statewise validation** script that compares demand and installed capacities with EIA data: [PR #7](https://github.com/open-energy-transition/efuels-supply-potentials/pull/7)

* Enabled import of pypsa-earth rules for **snakemake workflow management**: [PR #4](https://github.com/open-energy-transition/efuels-supply-potentials/pull/4), PyPSA-Earth [PR #1137](https://github.com/pypsa-meets-earth/pypsa-earth/pull/1137) and [PR #1178](https://github.com/pypsa-meets-earth/pypsa-earth/pull/1178)

* Added **country-level validation** script that compares the pypsa results with EIA and Ember data: [PR #1](https://github.com/open-energy-transition/efuels-supply-potentials/pull/1) and [PR #2](https://github.com/open-energy-transition/efuels-supply-potentials/pull/2)<|MERGE_RESOLUTION|>--- conflicted
+++ resolved
@@ -8,11 +8,9 @@
 
 Please list contributions, add reference to PRs if present.
 
-<<<<<<< HEAD
 * Remove electrolyzers tax credits from config files, **new discount rate** and **levelized tax credits** [PR #104](https://github.com/open-energy-transition/efuels-supply-potentials/pull/104)
-=======
+
 * Modify DAC inputs by **removing heat input** and **setting electricity-input to 1.4 MWh/t_CO2** [PR #105](https://github.com/open-energy-transition/efuels-supply-potentials/pull/105)
->>>>>>> 3e5d13ee
 
 * Set **OCGT and CCGT lifetime to 35 years** to be consistent with lifetime in `custom_powerplants.csv` [PR #103](https://github.com/open-energy-transition/efuels-supply-potentials/pull/103)
 
