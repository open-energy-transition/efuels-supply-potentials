<!--
# SPDX-FileCopyrightText:  Open Energy Transition gGmbH
#
# SPDX-License-Identifier: AGPL-3.0-or-later
-->

# Features and Contributions

Please list contributions, add reference to PRs if present.

<<<<<<< HEAD
* Enable **custom busmap** to have the same clustering for all horizons and scenarios [PR #96](https://github.com/open-energy-transition/efuels-supply-potentials/pull/96)
=======
* Implement **maximum capacity constraint for geothermal** electricity generation plants [PR #95](https://github.com/open-energy-transition/efuels-supply-potentials/pull/95)
>>>>>>> 9b1e93d2

* Implement **production tax credits** removing tax credits in the base year and reviewing tax credits to renewables based on latest developments (One Big Beautiful Bill) [PR #91](https://github.com/open-energy-transition/efuels-supply-potentials/pull/91)

* Include biomass in RES and CES constraints-eligible sources [PR #90](https://github.com/open-energy-transition/efuels-supply-potentials/pull/90)

* Add **capital cost for hydro** storage units [PR #93](https://github.com/open-energy-transition/efuels-supply-potentials/pull/93)

* Adjust RES/CES constraints to facilitate easy **addition (removal) of biomass into (from) RES sources** [PR #90](https://github.com/open-energy-transition/efuels-supply-potentials/pull/90)

* Extend lifetime of nuclear power plants to 60 years [PR #94](https://github.com/open-energy-transition/efuels-supply-potentials/pull/94)

* **Base year**: Remove filtering for plants with DateOut >= 2023, remove PTC to existing wind, solar and biomass plants, add PTC for existing hydro and nuclear power plants, remove data center load [PR #85](https://github.com/open-energy-transition/efuels-supply-potentials/pull/85)

* Add **data center loads for sector model** [PR #81](https://github.com/open-energy-transition/efuels-supply-potentials/pull/81) and [PR #84](https://github.com/open-energy-transition/efuels-supply-potentials/pull/84)

* Prepare config files to define scenarios and review electrolyzer carriers [PR #76](https://github.com/open-energy-transition/efuels-supply-potentials/pull/76)

* Adjust `prepare_costs` in custom scripts (necessary to use universal currency conversion) [PR #75](https://github.com/open-energy-transition/efuels-supply-potentials/pull/75)

* Implement **hourly matching for hydrogen production** [PR #73](https://github.com/open-energy-transition/efuels-supply-potentials/pull/73)

* Enable **myopic optimization** [PR #66](https://github.com/open-energy-transition/efuels-supply-potentials/pull/66)

* Add custom rule to **apply state/country-wise constraints for clean/RES technologies** [PR #53](https://github.com/open-energy-transition/efuels-supply-potentials/pull/53)

* Update link to **retrieve renewable profiles (now generated via Earth cutout)** [PR #65](https://github.com/open-energy-transition/efuels-supply-potentials/pull/65)

* Update **missing DateOut for custom powerplants**, add **a script to fill missing DateOut**, and enable **powerplant filtering for future scenarios** [PR #61](https://github.com/open-energy-transition/efuels-supply-potentials/pull/61) with cherry-pick [PR #39](https://github.com/open-energy-transition/pypsa-earth/pull/39) to a working branch `efuels-supply-potentials`

* Separate **biogenic CO2 stored and grid H2** [PR #60](https://github.com/open-energy-transition/efuels-supply-potentials/pull/60)

* Update **head for pypsa-earth submodule** [PR #58](https://github.com/open-energy-transition/efuels-supply-potentials/pull/58) due to merge of [PR #34](https://github.com/open-energy-transition/pypsa-earth/pull/34) to a working branch `efuels-supply-potentials`

* Add **custom ammonia, ethanol, cement and steel industries** [PR #50](https://github.com/open-energy-transition/efuels-supply-potentials/pull/50)

* Add **dynamic blending rate selection** rule [PR #55](https://github.com/open-energy-transition/efuels-supply-potentials/pull/55) 

* Add custom rule to **fetch scenario-dependent growth rates** for the US [PR #57](https://github.com/open-energy-transition/efuels-supply-potentials/pull/51)

* Add scenario configs for 2030, 2035 and 2040 and add data for scenario definition [PR #51](https://github.com/open-energy-transition/efuels-supply-potentials/pull/51) 

* Add **scenario configs for 2030, 2035 and 2040** and add data for scenario definition [PR #51](https://github.com/open-energy-transition/efuels-supply-potentials/pull/51)

* Cherry-pick: [PR #1400](https://github.com/pypsa-meets-earth/pypsa-earth/pull/1400): Add **US-specific demand growth rates and fuel shares** (Medium scenario): [PR #52](https://github.com/open-energy-transition/efuels-supply-potentials/pull/52)

* Update head of the submodule to `efuels-supply-potentials` branch of `open-energy-transition/pypsa-earth` and cherry-pick [PR #1372](https://github.com/pypsa-meets-earth/pypsa-earth/pull/1372): Scale temporal loads based on temporal resolution; [PR #1381](https://github.com/pypsa-meets-earth/pypsa-earth/pull/1381): Remove space in rail transport oil and electricity carriers: [PR #46](https://github.com/open-energy-transition/efuels-supply-potentials/pull/46)

* Added functionality to **connect all e-kerosene buses with a single E-kerosene-main bus** to model 0 cost of transport and store: [PR #42](https://github.com/open-energy-transition/efuels-supply-potentials/pull/42)

* Added functionality to **set data center loads** to `demand_profiles.csv`: [PR #41](https://github.com/open-energy-transition/efuels-supply-potentials/pull/41)

* Enabled **setting demand projections** based on the **NREL EFS**: [PR #38](https://github.com/open-energy-transition/efuels-supply-potentials/pull/38) and [PR #40](https://github.com/open-energy-transition/efuels-supply-potentials/pull/40)

* Added functionality to separate **e-kerosene** demand and set **SAF mandate** by choosing blending rate: [PR #37](https://github.com/open-energy-transition/efuels-supply-potentials/pull/37) 

* Integrated **generate aviation scenario** and **rescale fraction in airports dataset by state demand** into the workflow: [PR #35](https://github.com/open-energy-transition/efuels-supply-potentials/pull/35)

* Integrated **demand redistribution** based on utility and balancing authority level demand [PR #34](https://github.com/open-energy-transition/efuels-supply-potentials/pull/34)

* Updated **custom_powerplants.csv** data with new entries for coal and ror from EIA [PR #29](https://github.com/open-energy-transition/efuels-supply-potentials/pull/29)

* Enabled **custom data moving** within workflow (`custom_powerplants.csv` and `NorthAmerica.csv`): [PR #21](https://github.com/open-energy-transition/efuels-supply-potentials/pull/21)

* Enabled **retrieving precomputed output** of power model's rules (e.g. `download_osm_data`, `clean_osm_data`, `build_shapes`, `build_osm_network`, `base_network`, and `build_renewable_profiles`) within the workflow: [PR #20](https://github.com/open-energy-transition/efuels-supply-potentials/pull/20)

* Integrated **US-specific cost assumptions** from NREL ATB to workflow: [PR #14](https://github.com/open-energy-transition/efuels-supply-potentials/pull/14) and technology-data [PR #1](https://github.com/open-energy-transition/technology-data/pull/1)

* Prepared **merged airports** dataset: [PR #16](https://github.com/open-energy-transition/efuels-supply-potentials/pull/16)

* Analyzed statewise **passengers and fuel consumption data** for fuel demand disaggregation for airports: [PR #9](https://github.com/open-energy-transition/efuels-supply-potentials/pull/9) 

* Facilitated **PyPSA-Earth sector run**: PyPSA-Earth [PR #1134](https://github.com/pypsa-meets-earth/pypsa-earth/pull/1134), [PR #1143](https://github.com/pypsa-meets-earth/pypsa-earth/pull/1143), [PR #1145](https://github.com/pypsa-meets-earth/pypsa-earth/pull/1145), [PR #1165](https://github.com/pypsa-meets-earth/pypsa-earth/pull/1165), [PR #1166](https://github.com/pypsa-meets-earth/pypsa-earth/pull/1166)

* Fixed **hydro profile data** by splitting inflow to powerplants: PyPSA-Earth [PR #1119](https://github.com/pypsa-meets-earth/pypsa-earth/pull/1119) 

* Added **statewise validation** script that compares demand and installed capacities with EIA data: [PR #7](https://github.com/open-energy-transition/efuels-supply-potentials/pull/7)

* Enabled import of pypsa-earth rules for **snakemake workflow management**: [PR #4](https://github.com/open-energy-transition/efuels-supply-potentials/pull/4), PyPSA-Earth [PR #1137](https://github.com/pypsa-meets-earth/pypsa-earth/pull/1137) and [PR #1178](https://github.com/pypsa-meets-earth/pypsa-earth/pull/1178)

* Added **country-level validation** script that compares the pypsa results with EIA and Ember data: [PR #1](https://github.com/open-energy-transition/efuels-supply-potentials/pull/1) and [PR #2](https://github.com/open-energy-transition/efuels-supply-potentials/pull/2)<|MERGE_RESOLUTION|>--- conflicted
+++ resolved
@@ -8,11 +8,9 @@
 
 Please list contributions, add reference to PRs if present.
 
-<<<<<<< HEAD
 * Enable **custom busmap** to have the same clustering for all horizons and scenarios [PR #96](https://github.com/open-energy-transition/efuels-supply-potentials/pull/96)
-=======
+
 * Implement **maximum capacity constraint for geothermal** electricity generation plants [PR #95](https://github.com/open-energy-transition/efuels-supply-potentials/pull/95)
->>>>>>> 9b1e93d2
 
 * Implement **production tax credits** removing tax credits in the base year and reviewing tax credits to renewables based on latest developments (One Big Beautiful Bill) [PR #91](https://github.com/open-energy-transition/efuels-supply-potentials/pull/91)
 
