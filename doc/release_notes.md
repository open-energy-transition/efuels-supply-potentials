<!--
# SPDX-FileCopyrightText:  Open Energy Transition gGmbH
#
# SPDX-License-Identifier: AGPL-3.0-or-later
-->

# Features and Contributions

Please list contributions, add reference to PRs if present.

<<<<<<< HEAD
* Implement **production tax credits** removing tax credits in the base year and reviewing tax credits to renewables based on latest developments (One Big Beautiful Bill) [PR #91](https://github.com/open-energy-transition/efuels-supply-potentials/pull/91)

* Include biomass in RES and CES constraints-eligible sources [PR #90](https://github.com/open-energy-transition/efuels-supply-potentials/pull/90)
=======
* Add **capital cost for hydro** storage units [PR #93](https://github.com/open-energy-transition/efuels-supply-potentials/pull/93)

* Adjust RES/CES constraints to facilitate easy **addition (removal) of biomass into (from) RES sources** [PR #90](https://github.com/open-energy-transition/efuels-supply-potentials/pull/90)
>>>>>>> 62a49373

* Extend lifetime of nuclear power plants to 60 years [PR #94](https://github.com/open-energy-transition/efuels-supply-potentials/pull/94)

* **Base year**: Remove filtering for plants with DateOut >= 2023, remove PTC to existing wind, solar and biomass plants, add PTC for existing hydro and nuclear power plants, remove data center load [PR #85](https://github.com/open-energy-transition/efuels-supply-potentials/pull/85)

* Add **data center loads for sector model** [PR #81](https://github.com/open-energy-transition/efuels-supply-potentials/pull/81) and [PR #84](https://github.com/open-energy-transition/efuels-supply-potentials/pull/84)

* Prepare config files to define scenarios and review electrolyzer carriers [PR #76](https://github.com/open-energy-transition/efuels-supply-potentials/pull/76)

* Adjust `prepare_costs` in custom scripts (necessary to use universal currency conversion) [PR #75](https://github.com/open-energy-transition/efuels-supply-potentials/pull/75)

* Implement **hourly matching for hydrogen production** [PR #73](https://github.com/open-energy-transition/efuels-supply-potentials/pull/73)

* Enable **myopic optimization** [PR #66](https://github.com/open-energy-transition/efuels-supply-potentials/pull/66)

* Add custom rule to **apply state/country-wise constraints for clean/RES technologies** [PR #53](https://github.com/open-energy-transition/efuels-supply-potentials/pull/53)

* Update link to **retrieve renewable profiles (now generated via Earth cutout)** [PR #65](https://github.com/open-energy-transition/efuels-supply-potentials/pull/65)

* Update **missing DateOut for custom powerplants**, add **a script to fill missing DateOut**, and enable **powerplant filtering for future scenarios** [PR #61](https://github.com/open-energy-transition/efuels-supply-potentials/pull/61) with cherry-pick [PR #39](https://github.com/open-energy-transition/pypsa-earth/pull/39) to a working branch `efuels-supply-potentials`

* Separate **biogenic CO2 stored and grid H2** [PR #60](https://github.com/open-energy-transition/efuels-supply-potentials/pull/60)

* Update **head for pypsa-earth submodule** [PR #58](https://github.com/open-energy-transition/efuels-supply-potentials/pull/58) due to merge of [PR #34](https://github.com/open-energy-transition/pypsa-earth/pull/34) to a working branch `efuels-supply-potentials`

* Add **custom ammonia, ethanol, cement and steel industries** [PR #50](https://github.com/open-energy-transition/efuels-supply-potentials/pull/50)

* Add **dynamic blending rate selection** rule [PR #55](https://github.com/open-energy-transition/efuels-supply-potentials/pull/55) 

* Add custom rule to **fetch scenario-dependent growth rates** for the US [PR #57](https://github.com/open-energy-transition/efuels-supply-potentials/pull/51)

* Add scenario configs for 2030, 2035 and 2040 and add data for scenario definition [PR #51](https://github.com/open-energy-transition/efuels-supply-potentials/pull/51) 

* Add **scenario configs for 2030, 2035 and 2040** and add data for scenario definition [PR #51](https://github.com/open-energy-transition/efuels-supply-potentials/pull/51)

* Cherry-pick: [PR #1400](https://github.com/pypsa-meets-earth/pypsa-earth/pull/1400): Add **US-specific demand growth rates and fuel shares** (Medium scenario): [PR #52](https://github.com/open-energy-transition/efuels-supply-potentials/pull/52)

* Update head of the submodule to `efuels-supply-potentials` branch of `open-energy-transition/pypsa-earth` and cherry-pick [PR #1372](https://github.com/pypsa-meets-earth/pypsa-earth/pull/1372): Scale temporal loads based on temporal resolution; [PR #1381](https://github.com/pypsa-meets-earth/pypsa-earth/pull/1381): Remove space in rail transport oil and electricity carriers: [PR #46](https://github.com/open-energy-transition/efuels-supply-potentials/pull/46)

* Added functionality to **connect all e-kerosene buses with a single E-kerosene-main bus** to model 0 cost of transport and store: [PR #42](https://github.com/open-energy-transition/efuels-supply-potentials/pull/42)

* Added functionality to **set data center loads** to `demand_profiles.csv`: [PR #41](https://github.com/open-energy-transition/efuels-supply-potentials/pull/41)

* Enabled **setting demand projections** based on the **NREL EFS**: [PR #38](https://github.com/open-energy-transition/efuels-supply-potentials/pull/38) and [PR #40](https://github.com/open-energy-transition/efuels-supply-potentials/pull/40)

* Added functionality to separate **e-kerosene** demand and set **SAF mandate** by choosing blending rate: [PR #37](https://github.com/open-energy-transition/efuels-supply-potentials/pull/37) 

* Integrated **generate aviation scenario** and **rescale fraction in airports dataset by state demand** into the workflow: [PR #35](https://github.com/open-energy-transition/efuels-supply-potentials/pull/35)

* Integrated **demand redistribution** based on utility and balancing authority level demand [PR #34](https://github.com/open-energy-transition/efuels-supply-potentials/pull/34)

* Updated **custom_powerplants.csv** data with new entries for coal and ror from EIA [PR #29](https://github.com/open-energy-transition/efuels-supply-potentials/pull/29)

* Enabled **custom data moving** within workflow (`custom_powerplants.csv` and `NorthAmerica.csv`): [PR #21](https://github.com/open-energy-transition/efuels-supply-potentials/pull/21)

* Enabled **retrieving precomputed output** of power model's rules (e.g. `download_osm_data`, `clean_osm_data`, `build_shapes`, `build_osm_network`, `base_network`, and `build_renewable_profiles`) within the workflow: [PR #20](https://github.com/open-energy-transition/efuels-supply-potentials/pull/20)

* Integrated **US-specific cost assumptions** from NREL ATB to workflow: [PR #14](https://github.com/open-energy-transition/efuels-supply-potentials/pull/14) and technology-data [PR #1](https://github.com/open-energy-transition/technology-data/pull/1)

* Prepared **merged airports** dataset: [PR #16](https://github.com/open-energy-transition/efuels-supply-potentials/pull/16)

* Analyzed statewise **passengers and fuel consumption data** for fuel demand disaggregation for airports: [PR #9](https://github.com/open-energy-transition/efuels-supply-potentials/pull/9) 

* Facilitated **PyPSA-Earth sector run**: PyPSA-Earth [PR #1134](https://github.com/pypsa-meets-earth/pypsa-earth/pull/1134), [PR #1143](https://github.com/pypsa-meets-earth/pypsa-earth/pull/1143), [PR #1145](https://github.com/pypsa-meets-earth/pypsa-earth/pull/1145), [PR #1165](https://github.com/pypsa-meets-earth/pypsa-earth/pull/1165), [PR #1166](https://github.com/pypsa-meets-earth/pypsa-earth/pull/1166)

* Fixed **hydro profile data** by splitting inflow to powerplants: PyPSA-Earth [PR #1119](https://github.com/pypsa-meets-earth/pypsa-earth/pull/1119) 

* Added **statewise validation** script that compares demand and installed capacities with EIA data: [PR #7](https://github.com/open-energy-transition/efuels-supply-potentials/pull/7)

* Enabled import of pypsa-earth rules for **snakemake workflow management**: [PR #4](https://github.com/open-energy-transition/efuels-supply-potentials/pull/4), PyPSA-Earth [PR #1137](https://github.com/pypsa-meets-earth/pypsa-earth/pull/1137) and [PR #1178](https://github.com/pypsa-meets-earth/pypsa-earth/pull/1178)

* Added **country-level validation** script that compares the pypsa results with EIA and Ember data: [PR #1](https://github.com/open-energy-transition/efuels-supply-potentials/pull/1) and [PR #2](https://github.com/open-energy-transition/efuels-supply-potentials/pull/2)<|MERGE_RESOLUTION|>--- conflicted
+++ resolved
@@ -8,15 +8,13 @@
 
 Please list contributions, add reference to PRs if present.
 
-<<<<<<< HEAD
 * Implement **production tax credits** removing tax credits in the base year and reviewing tax credits to renewables based on latest developments (One Big Beautiful Bill) [PR #91](https://github.com/open-energy-transition/efuels-supply-potentials/pull/91)
 
 * Include biomass in RES and CES constraints-eligible sources [PR #90](https://github.com/open-energy-transition/efuels-supply-potentials/pull/90)
-=======
+
 * Add **capital cost for hydro** storage units [PR #93](https://github.com/open-energy-transition/efuels-supply-potentials/pull/93)
 
 * Adjust RES/CES constraints to facilitate easy **addition (removal) of biomass into (from) RES sources** [PR #90](https://github.com/open-energy-transition/efuels-supply-potentials/pull/90)
->>>>>>> 62a49373
 
 * Extend lifetime of nuclear power plants to 60 years [PR #94](https://github.com/open-energy-transition/efuels-supply-potentials/pull/94)
 
