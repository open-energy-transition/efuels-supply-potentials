# SPDX-FileCopyrightText:  Open Energy Transition gGmbH
#
# SPDX-License-Identifier: AGPL-3.0-or-later

import os
import pandas as pd
import numpy as np
import matplotlib.pyplot as plt
import seaborn as sns
import re
import pycountry

import pypsa
from pypsa.plot import add_legend_circles, add_legend_lines, add_legend_patches
from pathlib import Path

import cartopy.crs as ccrs  # For plotting maps
import geopandas as gpd
from shapely.geometry import Point
from shapely.geometry import box
from matplotlib.offsetbox import AnnotationBbox, AuxTransformBox
from matplotlib.patches import Wedge
import matplotlib.path as mpath
import matplotlib.transforms as mtransforms
import matplotlib.lines as mlines
from matplotlib.legend_handler import HandlerPatch
import matplotlib.dates as mdates
from mpl_toolkits.axes_grid1.inset_locator import inset_axes
from matplotlib.font_manager import FontProperties
from IPython.display import display, HTML

import plotly.express as px
import plotly.graph_objects as go

from shapely.geometry import LineString
import matplotlib.patches as mpatches
from matplotlib.lines import Line2D
import yaml

import warnings
warnings.filterwarnings("ignore")


def attach_grid_region_to_buses(network, path_shapes, distance_crs="EPSG:4326"):
    """
    Attach grid region to buses
    """
    # Read the shapefile using geopandas
    shapes = gpd.read_file(path_shapes, crs=distance_crs)
    shapes.rename(columns={"GRID_REGIO": "Grid Region"}, inplace=True)

    ac_dc_carriers = ["AC", "DC"]
    location_mapping = network.buses.query(
        "carrier in @ac_dc_carriers")[["x", "y"]]

    network.buses["x"] = network.buses["location"].map(
        location_mapping["x"]).fillna(0)
    network.buses["y"] = network.buses["location"].map(
        location_mapping["y"]).fillna(0)

    pypsa_gpd = gpd.GeoDataFrame(
        network.buses,
        geometry=gpd.points_from_xy(network.buses.x, network.buses.y),
        crs=4326
    )

    bus_cols = network.buses.columns
    bus_cols = list(bus_cols) + ["grid_region"]

    st_buses = gpd.sjoin_nearest(shapes, pypsa_gpd, how="right")

    network.buses.rename(columns={'region': 'emm_region'}, inplace=True)
    network.buses["grid_region"] = st_buses["Grid Region"]


def attach_state_to_buses(network, path_shapes, distance_crs="EPSG:4326"):
    """
    Attach state to buses
    """
    # Read the shapefile using geopandas
    shapes = gpd.read_file(path_shapes, crs=distance_crs)
    shapes["ISO_1"] = shapes["ISO_1"].apply(lambda x: x.split("-")[1])
    shapes.rename(columns={"ISO_1": "State"}, inplace=True)

    ac_dc_carriers = ["AC", "DC"]
    location_mapping = network.buses.query(
        "carrier in @ac_dc_carriers")[["x", "y"]]

    network.buses["x"] = network.buses["location"].map(
        location_mapping["x"]).fillna(0)
    network.buses["y"] = network.buses["location"].map(
        location_mapping["y"]).fillna(0)

    pypsa_gpd = gpd.GeoDataFrame(
        network.buses,
        geometry=gpd.points_from_xy(network.buses.x, network.buses.y),
        crs=4326
    )

    bus_cols = network.buses.columns
    bus_cols = list(bus_cols) + ["State"]

    st_buses = gpd.sjoin_nearest(shapes, pypsa_gpd, how="right")

    network.buses["state"] = st_buses["State"]


def compute_demand(network):
    """
    Compute total demand by region and by state
    """
    static_load_carriers = ["rail transport electricity",
                            "agriculture electricity", "industry electricity"]
    dynamic_load_carriers = ["AC", "services electricity", "land transport EV"]

    ac_loads = network.loads.query("carrier in 'AC'").index
    ac_profile = network.loads_t.p_set[ac_loads].multiply(
        network.snapshot_weightings.objective, axis=0).sum() / 1e6
    ac_load_bus = ac_profile.to_frame().reset_index().rename(
        columns={0: "load", "Load": "region"})
    ac_load_bus["carrier"] = "AC"

    nhours = network.snapshot_weightings.objective.sum()
    static_load = network.loads.groupby(["bus", "carrier"]).sum()[
        ["p_set"]].reset_index()
    static_load_bus = static_load.query(
        "carrier in @static_load_carriers").reset_index(drop=True)
    static_load_bus['p_set'] = static_load_bus.p_set * nhours / 1e6

    services_profile = network.loads_t.p_set.filter(
        like="services electricity") / 1e6
    services_load = services_profile.multiply(network.snapshot_weightings.objective, axis=0).sum(
    ).to_frame().reset_index().rename(columns={0: "services electricity load", "Load": "bus"})
    services_load["region"] = services_load["bus"].str.extract(
        r"(US\d{1} \d{1,2})")
    services_load.rename(
        columns={"services electricity load": "load"}, inplace=True)
    services_load["carrier"] = "services electricity"

    static_load_bus["region"] = static_load_bus["bus"].str.extract(
        r"(US\d{1} \d{1,2})")
    agriculture_electricity_load = static_load_bus.query(
        "carrier == 'agriculture electricity'")
    agriculture_electricity_load.rename(
        columns={"p_set": "load"}, inplace=True)

    industry_electricity_load = static_load_bus.query(
        "carrier == 'industry electricity'")
    industry_electricity_load.rename(columns={"p_set": "load"}, inplace=True)

    rail_transport_electricity_load = static_load_bus.query(
        "carrier == 'rail transport electricity'")
    rail_transport_electricity_load.rename(
        columns={"p_set": "load"}, inplace=True)

    ev_profile = network.loads_t.p_set.filter(like="land transport EV")
    ev_load = (ev_profile.multiply(network.snapshot_weightings.objective, axis=0).sum(
    ) / 1e6).to_frame().reset_index().rename(columns={0: "load", "Load": "bus"})
    ev_load["region"] = ev_load["bus"].str.extract(r"(US\d{1} \d{1,2})")
    ev_load["carrier"] = "land transport EV"

    all_loads = pd.concat([ac_load_bus, ev_load, services_load, agriculture_electricity_load,
                          industry_electricity_load, rail_transport_electricity_load], axis=0)

    all_loads_df_grid_region = all_loads.pivot(
        index="region", columns="carrier", values="load").fillna(0).round(2)
    all_loads_df_grid_region.index = all_loads_df_grid_region.index.map(
        network.buses.grid_region)
    all_loads_df_grid_region_sum = all_loads_df_grid_region.groupby(
        "region").sum()

    all_loads_df_state = all_loads.pivot(
        index="region", columns="carrier", values="load").fillna(0).round(2)
    all_loads_df_state.index = all_loads_df_state.index.map(
        network.buses.state)
    all_loads_df_state_sum = all_loads_df_state.groupby("region").sum()

    return all_loads_df_grid_region_sum, all_loads_df_state_sum


def compute_data_center_load(network):
    """
    Compute data center load by grid region and by state
    """

    data_center_loads = network.loads.query("carrier in 'data center'")

    data_center_loads["grid_region"] = data_center_loads.bus.map(
        network.buses.grid_region)
    data_center_loads["state"] = data_center_loads.bus.map(network.buses.state)

    return data_center_loads


def compute_carrier_costs(network, rename_tech):
    """Compute total carrier costs by region and by state
    """
    cost_df = network.statistics(
    )[['Capital Expenditure', "Operational Expenditure"]]
    carrier_cost_df = cost_df.reset_index(level=0, drop=True).sum(
        axis=1).reset_index().rename(columns={0: 'cost'})
    carrier_cost_df.carrier = carrier_cost_df.carrier.map(rename_tech)
    grouped_carrier_cost_df = carrier_cost_df.groupby(['carrier'])[
        ['cost']].sum()

    return grouped_carrier_cost_df


def update_ac_dc_bus_coordinates(network):
    """
    For all buses with carrier 'AC' or 'DC', update their 'x' and 'y' coordinates
    based on their 'location' field and the mapping from existing AC/DC buses.
    """
    ac_dc_carriers = ["AC", "DC"]
    location_mapping = network.buses.query(
        "carrier in @ac_dc_carriers")[["x", "y"]]
    network.buses["x"] = network.buses["location"].map(
        location_mapping["x"]).fillna(0)
    network.buses["y"] = network.buses["location"].map(
        location_mapping["y"]).fillna(0)
    return network


def fill_missing_nice_names(n, nice_names):
    """
    Fill missing nice_name values in n.carriers using the provided nice_names dict.
    Prints carriers that were missing and their new nice_name.
    """
    missing = n.carriers[n.carriers.nice_name == ""].index
    for idx in missing:
        if idx in nice_names:
            n.carriers.nice_name[idx] = nice_names[idx]
        else:
            print(f"No nice_name found for '{idx}' in nice_names dictionary.")


def fill_missing_color(n, color):
    """
    Fill missing color values in n.carriers using the provided color dict.
    Prints carriers that were missing and their new color.
    """
    missing = n.carriers[n.carriers.color == ""].index
    for idx in missing:
        if idx in color:
            n.carriers.color[idx] = color[idx]
        else:
            print(f"No color found for '{idx}' in color dictionary.")


def assign_location(n):
    for c in n.iterate_components(n.one_port_components | n.branch_components):

        ifind = pd.Series(c.df.index.str.find(" ", start=4), c.df.index)

        for i in ifind.value_counts().index:
            # these have already been assigned defaults
            if i == -1:
                continue

            names = ifind.index[ifind == i]

            c.df.loc[names, 'location'] = names.str[:i]


def compute_h2_capacities(network):
    """
    Compute the total capacities (in MW) of hydrogen-related components in the network.
    Returns a DataFrame with the total capacities for each hydrogen-related component.
    """
    h2_carriers_buses = [
        'Alkaline electrolyzer large', 'Alkaline electrolyzer medium', 'Alkaline electrolyzer small',
        'PEM electrolyzer', 'SOEC',
    ]

    # Filter hydrogen-related links
    hydrogen_links = network.links.query("carrier in @h2_carriers_buses").copy()

    # Merge with bus metadata (state and grid_region)
    capacity_data = hydrogen_links.merge(
        network.buses[['state', 'grid_region']],
        left_on='bus0',
        right_index=True,
        how='left'
    )

    # Use p_nom_opt directly (already in MW)
    capacity_data['p_nom_mw'] = capacity_data['p_nom_opt']

    # Pivot table to aggregate capacity by carrier and bus
    h2_capacity_data = capacity_data.pivot_table(
        index='bus0',
        columns='carrier',
        values='p_nom_mw',
        fill_value=0
    )

    # Add state and grid_region information
    h2_capacity_data['state'] = h2_capacity_data.index.map(network.buses.state)
    h2_capacity_data['grid_region'] = h2_capacity_data.index.map(network.buses.grid_region)

    return h2_capacity_data


def plot_h2_capacities_by_state(grouped, title, ymax, max_n_states, bar_width=0.5, height=5):
    """
    Plot with fixed x-axis limits to preserve bar width across different state counts.
    """
    if grouped.empty:
        print(f"Skipping plot for {title} (no data)")
        return

    state = grouped.index.tolist()
    n = len(state)
    x = np.arange(n)

    techs = grouped.columns.tolist()
    bottoms = np.zeros(n)

    fig, ax = plt.subplots(figsize=(max_n_states * bar_width * 3.5, height))

    for tech in techs:
        ax.bar(x, grouped[tech].values, bar_width, bottom=bottoms, label=tech)
        bottoms += grouped[tech].values

    ax.set_xticks(x)
    ax.set_xticklabels(state, rotation=30, ha='center')
    ax.set_xlabel("State")
    ax.set_ylabel("Capacity (MW)")

    if ymax > 0:
        ax.set_ylim(0, ymax * 1.05)
    else:
        ax.set_ylim(0, 1)

    ax.set_xlim(-0.5, max_n_states - 0.5)

    ax.set_title(f"\nHydrogen electrolyzer capacity by State and technology - {title}\n")
    ax.legend(loc='upper left', bbox_to_anchor=(1.02, 1), frameon=False)

    plt.tight_layout()
    plt.show()


def plot_h2_capacities_by_grid_region(grouped, title, ymax, max_n_grid_regions, bar_width=0.5, height=5):
    """
    Plot with fixed x-axis limits to preserve bar width across different grid regions counts.
    """
    if grouped.empty:
        print(f"Skipping plot for {title} (no data)")
        return

    grid_region = grouped.index.tolist()
    n = len(grid_region)
    x = np.arange(n)

    techs = grouped.columns.tolist()
    bottoms = np.zeros(n)

    fig, ax = plt.subplots(figsize=(max_n_grid_regions * bar_width * 5.5, height))

    for tech in techs:
        ax.bar(x, grouped[tech].values, bar_width, bottom=bottoms, label=tech)
        bottoms += grouped[tech].values

    ax.set_xticks(x)
    ax.set_xticklabels(grid_region, rotation=30, ha='center')
    ax.set_xlabel("Grid Region")
    ax.set_ylabel("Capacity (MW)")

    if ymax > 0:
        ax.set_ylim(0, ymax * 1.05)
    else:
        ax.set_ylim(0, 1)

    ax.set_xlim(-0.5, max_n_grid_regions - 0.5)

    ax.set_title(f"\nHydrogen electrolyzer capacity by Grid Region and technology - {title}\n")
    ax.legend(loc='upper left', bbox_to_anchor=(1.02, 1), frameon=False)

    plt.tight_layout()
    plt.show()


def create_hydrogen_capacity_map(network, path_shapes, distance_crs=4326, min_capacity_mw=10):
    """
    Create a map with pie charts showing hydrogen electrolyzer capacity breakdown by type for each state
    """
    if hasattr(network, 'links') and len(network.links) > 0:
        # Filter for hydrogen-related links (electrolyzers)
        hydrogen_links = network.links[
            network.links['carrier'].str.contains('electrolyzer|SOEC', case=False, na=False) |
            network.links.index.str.contains(
                'electrolyzer|SOEC', case=False, na=False)
        ].copy()

    capacity_data = hydrogen_links.merge(
        network.buses[['state']],
        left_on='bus0',  # Assuming bus0 is the electrical connection
                right_index=True,
        how='left'
    )

    # capacity_data = links_with_state

    # Convert MW to MW (keep as MW for hydrogen as capacities are typically smaller)
    capacity_data['p_nom_mw'] = capacity_data['p_nom_opt']

    print(
        f"Found hydrogen capacity data for {capacity_data['state'].nunique()} states")
    print("Electrolyzer types found:",
          capacity_data['carrier'].unique().tolist())

    # Step 2: Read and prepare shapefile
    shapes = gpd.read_file(path_shapes, crs=distance_crs)
    shapes["ISO_1"] = shapes["ISO_1"].apply(lambda x: x.split("-")[1])
    shapes.rename(columns={"ISO_1": "State"}, inplace=True)

    # Get state centroids for pie chart placement
    shapes_centroid = shapes.copy()
    shapes_centroid['centroid'] = shapes_centroid.geometry.centroid
    shapes_centroid['cent_x'] = shapes_centroid.centroid.x
    shapes_centroid['cent_y'] = shapes_centroid.centroid.y

    # Define colors for electrolyzer types
    unique_carriers = capacity_data['carrier'].unique()
    colors = plt.cm.Set2(np.linspace(0, 1, len(unique_carriers)))
    carrier_colors = dict(zip(unique_carriers, colors))

    # Customize colors for common electrolyzer types
    custom_colors = {
        'H2 Electrolysis': '#1f77b4',           # Blue
        'alkaline': '#ff7f0e',                  # Orange
        'PEM': '#2ca02c',                       # Green
        'SOEC': '#d62728',                      # Red
        'AEL': '#9467bd',                       # Purple
        'electrolyzer': '#8c564b',              # Brown
        'hydrogen': '#e377c2',                  # Pink
        'H2': '#7f7f7f',                        # Gray
    }

    # Update carrier_colors with custom colors
    for carrier, color in custom_colors.items():
        if carrier in carrier_colors:
            carrier_colors[carrier] = color

    # Create the plot
    fig, ax = plt.subplots(figsize=(30, 20))

    # Plot the base map
    shapes.plot(ax=ax, color='lightgray', edgecolor='black', alpha=0.3)

    # Group capacity data by state
    state_capacity = capacity_data.groupby('state').agg({
        'p_nom_mw': 'sum'
    }).reset_index()

    # Filter states with minimum capacity
    states_to_plot = state_capacity['state'].tolist()

    print(
        f"Plotting {len(states_to_plot)} states with ≥{min_capacity_mw} MW hydrogen capacity")

    # Create pie charts for each state
    for state in states_to_plot:
        state_data = capacity_data[capacity_data['state'] == state]

        if len(state_data) == 0:
            continue

        # Get state centroid
        state_centroid = shapes_centroid[shapes_centroid['State'] == state]
        if len(state_centroid) == 0:
            continue

        cent_x = state_centroid['cent_x'].iloc[0]
        cent_y = state_centroid['cent_y'].iloc[0]

        # Prepare pie chart data
        sizes = state_data['p_nom_mw'].values
        labels = state_data['carrier'].values
        colors_list = [carrier_colors[carrier] for carrier in labels]

        # Calculate pie chart radius based on total capacity
        total_capacity = sizes.sum()
        # Scale radius based on capacity (adjusted for MW scale)
        max_capacity = state_capacity['p_nom_mw'].max()
        radius = 0.3 + (total_capacity / max_capacity) * 1.5

        # Create pie chart
        pie_wedges, texts = ax.pie(sizes, colors=colors_list, center=(cent_x, cent_y),
                                   radius=radius, startangle=90)

        # Add capacity label
        ax.annotate(f'{total_capacity:.0f} MW',
                    xy=(cent_x, cent_y - radius - 0.3),
                    ha='center', va='top', fontsize=12)

    # Create legend
    legend_elements = []
    for carrier, color in carrier_colors.items():
        if carrier in capacity_data['carrier'].values:
            # Clean up carrier names for legend
            display_name = carrier.replace('_', ' ').title()
            legend_elements.append(mpatches.Patch(
                color=color, label=display_name))

    ax.legend(handles=legend_elements, loc='center left', bbox_to_anchor=(1, 0.5),
              fontsize=14, title='Electrolyzer Type', title_fontsize=16)

    # Step 7: Formatting - Expand map boundaries
    x_buffer = (shapes.total_bounds[2] - shapes.total_bounds[0]) * 0.1
    y_buffer = (shapes.total_bounds[3] - shapes.total_bounds[1]) * 0.1

    ax.set_xlim([-130, -65])
    ax.set_ylim([20, 55])
    ax.set_aspect('equal')
    ax.axis('off')

    ax.set_title('Installed Hydrogen Electrolyzer Capacity by State and Type',
                 fontsize=24, pad=30)

    # Add subtitle
    ax.text(0.5, 0.02, f'Note: Only states with ≥{min_capacity_mw} MW electrolyzer capacity are shown',
            transform=ax.transAxes, ha='center', fontsize=14, style='italic')

    plt.tight_layout()
    return fig, ax, capacity_data


def print_hydrogen_capacity_summary(capacity_data):
    """Print summary statistics of the hydrogen capacity data"""
    if len(capacity_data) == 0:
        print("No hydrogen capacity data to summarize.")
        return

    print("=== HYDROGEN ELECTROLYZER CAPACITY SUMMARY ===")
    print(
        f"Total installed hydrogen capacity: {capacity_data['p_nom'].sum():.1f} MW")
    print(
        f"Number of states with hydrogen capacity: {capacity_data['state'].nunique()}")
    print(
        f"Number of electrolyzer types: {capacity_data['carrier'].nunique()}")

    print("\n=== TOP 10 STATES BY HYDROGEN CAPACITY ===")
    state_totals = capacity_data.groupby(
        'state')['p_nom'].sum().sort_values(ascending=False)
    for i, (state, capacity) in enumerate(state_totals.head(10).items()):
        print(f"{i+1:2d}. {state}: {capacity:.1f} MW")

    print("\n=== ELECTROLYZER TYPE MIX (NATIONAL) ===")
    carrier_totals = capacity_data.groupby(
        'carrier')['p_nom'].sum().sort_values(ascending=False)
    total_national = carrier_totals.sum()
    for carrier, capacity in carrier_totals.items():
        print(
            f"{carrier:25s}: {capacity:8.1f} MW ({capacity/total_national*100:5.1f}%)")


def create_ft_capacity_by_state_map(network, path_shapes, network_name="Network", distance_crs=4326, min_capacity_gw=0.01):
    """
    Create a geographic map with simple round circles showing FT capacity per state in gigawatts (GW).
    """

    year_match = re.search(r'\d{4}', network_name)
    year_str = f" – {year_match.group()}" if year_match else ""

    ft_links = network.links[
        network.links['carrier'].str.contains('FT|Fischer|Tropsch', case=False, na=False) |
        network.links.index.str.contains(
            'FT|Fischer|Tropsch', case=False, na=False)
    ].copy()

    if ft_links.empty:
        print(f"No FT links found in the network: {network_name}")
        return None, None, None

    links_with_state = ft_links.merge(
        network.buses[['state', 'x', 'y']],
        left_on='bus0',
        right_index=True,
        how='left'
    )
    links_with_state['p_nom_gw'] = links_with_state['p_nom_opt'] / 1000

    shapes = gpd.read_file(path_shapes, crs=distance_crs)
    shapes["ISO_1"] = shapes["ISO_1"].apply(lambda x: x.split("-")[1])
    shapes.rename(columns={"ISO_1": "State"}, inplace=True)

    state_capacity = links_with_state.groupby(
        'state').agg({'p_nom_gw': 'sum'}).reset_index()
    states_to_plot = state_capacity[state_capacity['p_nom_gw']
                                    >= min_capacity_gw]['state'].tolist()

    fig, ax = plt.subplots(figsize=(12, 6), subplot_kw={"projection": ccrs.PlateCarree()})
    bbox = box(-130, 20, -65, 50)
    shapes_clip = shapes.to_crs(epsg=4326).clip(bbox)
    shapes_clip.plot(ax=ax, facecolor='whitesmoke',
                     edgecolor='gray', alpha=0.7, linewidth=0.5)

    lon_min, lon_max = -130, -65
    lat_min, lat_max = 20, 50
    pie_scale = 0.2

    for state in states_to_plot:
        data = links_with_state[links_with_state['state'] == state]
        if data.empty:
            continue
        x = data['x'].mean()
        y = data['y'].mean()
        if pd.isna(x) or pd.isna(y):
            continue
        if not (lon_min < x < lon_max and lat_min < y < lat_max):
            continue

        total_gw = data['p_nom_gw'].sum()
        if total_gw == 0:
            continue

        radius = np.clip(total_gw * pie_scale, 0.1, 3.5)
        circle = plt.Circle((x, y), radius, color='#B22222', alpha=0.6,
                            transform=ccrs.PlateCarree(), zorder=4, linewidth=1)
        
        ax.add_patch(circle)
    
        ax.text(x, y - radius - 0.3, f'{total_gw:.2f} GW',
                ha='center', va='top', fontsize=9, fontweight='normal',
                bbox=dict(facecolor='white', edgecolor='gray', boxstyle='round,pad=0.2'),
                transform=ccrs.PlateCarree())

    ax.set_extent([lon_min, lon_max, lat_min, lat_max], crs=ccrs.PlateCarree())
    ax.set_xlim(lon_min, lon_max)
    ax.set_ylim(lat_min, lat_max)
    ax.autoscale(False)
    ax.set_position([0.05, 0.05, 0.9, 0.9])

    ax.set_title(
        f"Fischer-Tropsch Capacity by State (GW){year_str}", fontsize=12)
    ax.axis('off')
    plt.subplots_adjust(left=0.05, right=0.95, top=0.95, bottom=0.05)

    return fig, ax, links_with_state


def create_ft_capacity_by_grid_region_map(network, path_shapes, network_name="Network", distance_crs=4326, min_capacity_gw=0.01):
    """
    Create a map showing total FT capacity per grid region (GW) as full circles with linear radius scaling.
    """

    # Extract year from network name
    year_match = re.search(r'\d{4}', network_name)
    year_str = f" – {year_match.group()}" if year_match else ""

    # Filter FT-related links
    ft_links = network.links[
        network.links['carrier'].str.contains('FT|Fischer|Tropsch', case=False, na=False) |
        network.links.index.str.contains(
            'FT|Fischer|Tropsch', case=False, na=False)
    ].copy()

    if ft_links.empty:
        print(f"No FT links found in the network: {network_name}")
        return None, None, None

    # Merge link data with grid_region, x, y from bus0
    links_with_grid_region = ft_links.merge(
        network.buses[["grid_region", "x", "y"]],
        left_on="bus0",
        right_index=True,
        how="left"
    )
    links_with_grid_region["p_nom_gw"] = links_with_grid_region["p_nom_opt"] / 1000

    # Aggregate capacity per grid region
    grid_region_capacity = links_with_grid_region.groupby("grid_region").agg(
        total_gw=("p_nom_gw", "sum"),
        x=("x", "mean"),
        y=("y", "mean")
    ).reset_index()

    # Filter small values
    grid_region_capacity = grid_region_capacity[grid_region_capacity["total_gw"]
                                                >= min_capacity_gw]

    # Set up map
    fig, ax = plt.subplots(figsize=(12, 6), subplot_kw={"projection": ccrs.PlateCarree()})
    bbox = box(-130, 20, -60, 50)
    shapes = gpd.read_file(path_shapes, crs=distance_crs)
    shapes = shapes.to_crs(epsg=4326).clip(bbox)
    shapes.plot(ax=ax, facecolor='whitesmoke',
                edgecolor='gray', alpha=0.7, linewidth=0.5)

    # Plot circles with linear scaling
    pie_scale = 0.2  # degrees per GW
    min_radius = 0.1
    max_radius = 3.5

    for _, row in grid_region_capacity.iterrows():
        x, y, total_gw = row["x"], row["y"], row["total_gw"]
        radius = np.clip(total_gw * pie_scale, min_radius, max_radius)

        circle = plt.Circle((x, y), radius,
                            facecolor='#B22222', edgecolor='gray', alpha=0.6,
                            linewidth=1, transform=ccrs.PlateCarree(), zorder=4)
        ax.add_patch(circle)

        ax.text(x, y - radius - 0.3, f'{total_gw:.2f} GW',
                ha='center', va='top', fontsize=9, fontweight='normal',
                bbox=dict(facecolor='white', edgecolor='gray', boxstyle='round,pad=0.2'),
                transform=ccrs.PlateCarree())

    ax.set_extent([-130, -65, 20, 50], crs=ccrs.PlateCarree())
    ax.set_title(
        f"Fischer-Tropsch Capacity by Grid Region (GW){year_str}", fontsize=12, pad=20)
    ax.axis('off')
    plt.tight_layout()

    return fig, ax, grid_region_capacity


def filter_and_group_small_carriers(df, threshold=0.005):
    """
    Filters a DataFrame to group small contributors into an 'other' category.
    This function assumes df contains only non-negative values.
    """
    if df.empty or df.sum().sum() == 0:
        return pd.DataFrame(index=df.index)
    totals = df.sum()
    grand_total = totals.sum()
    significant_carriers = totals[totals / grand_total > threshold].index
    df_filtered = df[significant_carriers].copy()
    other_carriers = totals[~totals.index.isin(significant_carriers)].index
    if not other_carriers.empty:
        df_filtered['other'] = df[other_carriers].sum(axis=1)
    return df_filtered


def calculate_dispatch(n, start_date=None, end_date=None):
    # Select time window
    snapshots_slice = slice(start_date, end_date) if start_date and end_date else slice(None)
    snapshots = n.snapshots[snapshots_slice]

    # Duration of each timestep
    timestep_hours = (snapshots[1] - snapshots[0]).total_seconds() / 3600

    # Define valid carriers
    gen_and_sto_carriers = {
        'csp', 'solar', 'onwind', 'offwind-dc', 'offwind-ac', 'nuclear',
        'geothermal', 'ror', 'hydro', 'solar rooftop',
    }
    link_carriers = ['coal', 'oil', 'OCGT', 'CCGT', 'biomass', "biomass CHP", "gas CHP"]
    valid_carriers = gen_and_sto_carriers.union(link_carriers)

    # Identify electric buses
    electric_buses = set(
        n.buses.index[
            ~n.buses.carrier.str.contains(
                "heat|gas|H2|oil|coal", case=False, na=False)
        ]
    )

    # Generators
    gen = n.generators[n.generators.carrier.isin(gen_and_sto_carriers)]
    gen_p = n.generators_t.p.loc[snapshots_slice, gen.index].clip(lower=0)
    gen_dispatch = gen_p.groupby(gen['carrier'], axis=1).sum()

    # Storage
    sto = n.storage_units[n.storage_units.carrier.isin(gen_and_sto_carriers)]
    sto_p = n.storage_units_t.p.loc[snapshots_slice, sto.index].clip(lower=0)
    sto_dispatch = sto_p.groupby(sto['carrier'], axis=1).sum()

    # Links: only from conventional carriers and to electric buses
    link_frames = []
    for carrier in link_carriers:
        links = n.links[
            (n.links.carrier == carrier) &
            (n.links.bus1.isin(electric_buses))
        ]
        if links.empty:
            continue
        p1 = n.links_t.p1.loc[snapshots_slice, links.index].clip(upper=0)
        p1_positive = -p1
        df = p1_positive.groupby(links['carrier'], axis=1).sum()
        link_frames.append(df)

    link_dispatch = pd.concat(
        link_frames, axis=1) if link_frames else pd.DataFrame(index=snapshots)

    # Combine all sources
    supply = pd.concat([gen_dispatch, sto_dispatch, link_dispatch], axis=1)
    supply = supply.groupby(supply.columns, axis=1).sum()
    supply = supply.clip(lower=0)

    # Convert to GW and GWh
    supply_gw = supply / 1e3  # MW → GW
    energy_mwh = supply.sum(axis=1) * timestep_hours
    total_gwh = energy_mwh.sum() / 1e3  # → GWh

    return total_gwh, supply_gw


def plot_electricity_dispatch(networks, carrier_colors, start_date=None, end_date=None, ymax=None):
    summary_list = []
    max_y = 0

    for key, n in networks.items():
        print(f"Processing network: {key}")
        total_gwh, supply_gw = calculate_dispatch(n, start_date, end_date)
        summary_list.append(
            {"Network": key, "Total Dispatch (GWh)": total_gwh})
        max_y = max(max_y, supply_gw.sum(axis=1).max())

    y_max_plot = ymax if ymax is not None else max_y

    fig, axes = plt.subplots(len(networks), 1, figsize=(
        22, 5 * len(networks)), sharex=True)

    if len(networks) == 1:
        axes = [axes]

    for ax, (key, n) in zip(axes, networks.items()):
        _, supply_gw = calculate_dispatch(n, start_date, end_date)
        supply_gw.index = pd.to_datetime(supply_gw.index)
        supply_gw = supply_gw.resample('24H').mean()

        supply_gw.plot.area(
            ax=ax,
            stacked=True,
            linewidth=0,
            color=[carrier_colors.get(c, 'gray') for c in supply_gw.columns],
            legend=False
        )
        ax.set_title(f"Electricity dispatch – {key}")
        ax.set_ylabel("Power (GW)")
        ax.set_ylim(0, y_max_plot)
        ax.grid(True)

        handles, labels = ax.get_legend_handles_labels()
        ax.legend(
            handles, labels,
            loc='center left',
            bbox_to_anchor=(1.02, 0.5),
            title='Carrier',
            fontsize='small',
            title_fontsize='medium'
        )

    axes[-1].set_xlabel("Time")
    plt.tight_layout(rect=[0, 0, 0.80, 1])
    plt.show()

    return summary_list


def compute_and_plot_load(n, key="", ymax=None, start_date=None, end_date=None):
    freq = pd.infer_freq(n.loads_t.p_set.index)
    snapshots = n.snapshots
    snapshot_hours = (snapshots[1] - snapshots[0]).total_seconds() / 3600

    dynamic_load_gw = n.loads_t.p_set.sum(axis=1) / 1e3
    total_dynamic_gwh = (n.loads_t.p_set.sum(
        axis=1) * snapshot_hours).sum() / 1e3

    static_loads = n.loads[~n.loads.index.isin(n.loads_t.p_set.columns)]
    static_load_gw = static_loads["p_set"].sum() / 1e3
    total_hours = len(n.loads_t.p_set.index) * snapshot_hours
    total_static_gwh = static_load_gw * total_hours

    total_dispatch_gwh, _ = calculate_dispatch(n, start_date, end_date)

    # Plot electric load
    fig, ax = plt.subplots(figsize=(14, 5))
    ax.plot(dynamic_load_gw.index, dynamic_load_gw.values,
            label="Dynamic Load (GW)")
    ax.hlines(static_load_gw, dynamic_load_gw.index.min(), dynamic_load_gw.index.max(),
              colors="red", linestyles="--", label="Static Load (GW)")

    start = dynamic_load_gw.index.min().replace(day=1)
    end = dynamic_load_gw.index.max()
    month_starts = pd.date_range(start=start, end=end, freq='MS')

    ax.set_xlim(start, end)
    ax.set_xticks(month_starts)
    ax.set_xticklabels(month_starts.strftime('%b'))
    ax.tick_params(axis='x', rotation=0)

    if ymax:
        ax.set_ylim(0, ymax)
    else:
        ax.set_ylim(bottom=0)

    ax.set_title(f"Electric Load Profile - {key}")
    ax.set_xlabel("Time")
    ax.set_ylabel("Load (GW)")
    ax.legend()
    ax.grid(True)

    plt.tight_layout(rect=[0, 0, 0.88, 1])
    plt.show()

    return {
        "key": key,
        "mean_dynamic_load_gw": dynamic_load_gw.mean(),
        "total_dynamic_gwh": total_dynamic_gwh,
        "static_load_gw": static_load_gw,
        "total_static_gwh": total_static_gwh,
        "total_dispatch_gwh": total_dispatch_gwh,
    }


def calculate_lcoe_summary_and_map(n, shapes):
    snapshot_weights = n.snapshot_weightings.generators

    # Define carrier sets by component
    gen_carriers = {
        'csp', 'solar', 'onwind', 'offwind-dc', 'offwind-ac',
        'nuclear', 'geothermal', 'ror', 'hydro', 'solar rooftop',
    }

    storage_carriers = {
        'battery', 'hydro', 'PHS'  # Customize based on actual model
    }

    link_carriers = ['coal', 'oil', 'OCGT', 'CCGT', 'biomass', 'lignite', "biomass CHP", "gas CHP"]

    electric_buses = set(n.buses[n.buses.carrier == 'AC'].index)

    # Generators
    gen = n.generators[n.generators.carrier.isin(gen_carriers)].copy()
    gen_dispatch = n.generators_t.p[gen.index].multiply(snapshot_weights, axis=0)
    gen['energy'] = gen_dispatch.sum()
    gen = gen[(gen.p_nom_opt > 0) & (gen.energy > 0)]
    gen['lcoe'] = (gen.capital_cost * gen.p_nom_opt + gen.marginal_cost * gen.energy) / gen.energy
    gen['type'] = 'generator'

    # Storage units
    sto = n.storage_units[n.storage_units.carrier.isin(storage_carriers)].copy()
    sto_dispatch = n.storage_units_t.p[sto.index].clip(lower=0).multiply(snapshot_weights, axis=0)
    sto['energy'] = sto_dispatch.sum()
    sto = sto[(sto.p_nom_opt > 0) & (sto.energy > 0)]
    sto['lcoe'] = (sto.capital_cost * sto.p_nom_opt + sto.marginal_cost * sto.energy) / sto.energy
    sto['type'] = 'storage'

    # Links (using p1 logic consistent with total generation)
    link = n.links[
        (n.links.carrier.isin(link_carriers)) &
        (n.links.bus1.isin(electric_buses)) &
        (n.links.p_nom_opt > 0)
    ].copy()

    link_dispatch = -n.links_t.p1[link.index].clip(upper=0)
    weighted_link_dispatch = link_dispatch.multiply(snapshot_weights, axis=0)
    link['energy'] = weighted_link_dispatch.sum()
    link = link[(link.p_nom_opt > 0) & (link.energy > 0)]
    link['lcoe'] = (link.capital_cost * link.p_nom_opt + link.marginal_cost * link.energy) / link.energy
    link['type'] = 'link'

    # Merge data
    gen_data = gen[['bus', 'carrier', 'lcoe', 'type', 'energy']]
    sto_data = sto[['bus', 'carrier', 'lcoe', 'type', 'energy']]
    link_data = link[['bus1', 'carrier', 'lcoe', 'type', 'energy']].rename(columns={'bus1': 'bus'})

    lcoe_data = pd.concat([gen_data, sto_data, link_data], axis=0).dropna()
    lcoe_data = lcoe_data.merge(n.buses[['x', 'y', 'grid_region']], left_on='bus', right_index=True)

    lcoe_by_bus = (
        lcoe_data.groupby('bus')
        .apply(lambda df: pd.Series({
            'weighted_lcoe': (df['lcoe'] * df['energy']).sum() / df['energy'].sum(),
            'x': df['x'].iloc[0],
            'y': df['y'].iloc[0],
            'grid_region': df['grid_region'].iloc[0]
        }))
        .reset_index()
    )

    region_summary = (
        lcoe_data.groupby(['grid_region', 'carrier'])
        .agg(
            dispatch_mwh=('energy', 'sum'),
            total_cost=('lcoe', lambda x: (x * lcoe_data.loc[x.index, 'energy']).sum())
        )
        .reset_index()
    )
    region_summary['lcoe'] = region_summary['total_cost'] / region_summary['dispatch_mwh']
    region_summary['dispatch'] = region_summary['dispatch_mwh'] / 1e6

    weighted_avg_grid_region = (
        region_summary.groupby('grid_region')
        .apply(lambda df: (df['dispatch_mwh'] * df['lcoe']).sum() / df['dispatch_mwh'].sum())
    )

    table = region_summary.pivot(index='grid_region', columns='carrier', values=['lcoe', 'dispatch'])
    table.columns = [
        f"{carrier} {metric} ({'USD/MWh' if metric == 'lcoe' else 'TWh'})"
        for metric, carrier in table.columns
    ]
    table = table.reset_index()

    dispatch_cols = [col for col in table.columns if 'dispatch' in col.lower()]
    for col in dispatch_cols:
        table[col] = pd.to_numeric(table[col], errors='coerce').fillna(0.0)

    lcoe_cols = [col for col in table.columns if 'lcoe' in col.lower()]

    min_dispatch_threshold = 1  # TWh
    for lcoe_col in lcoe_cols:
        carrier = lcoe_col.split(" ")[0]
        dispatch_col = next((col for col in dispatch_cols if col.startswith(carrier + " ")), None)
        if dispatch_col:
            mask = table[dispatch_col] < min_dispatch_threshold
            table.loc[mask, lcoe_col] = np.nan

    table[lcoe_cols] = table[lcoe_cols].applymap(lambda x: '-' if pd.isna(x) else round(x, 2))

    grid_region_weighted_lcoe = (
        lcoe_by_bus.merge(lcoe_data[['bus', 'energy']], on='bus', how='left')
        .groupby('grid_region')
        .apply(lambda df: (df['weighted_lcoe'] * df['energy']).sum() / df['energy'].sum())
    )
    table['Weighted Average LCOE (USD/MWh)'] = table['grid_region'].map(grid_region_weighted_lcoe).round(2)

    for col in table.columns:
        if col != 'grid_region':
            table[col] = table[col].round(2) if table[col].dtype != object else table[col]

    vmin = lcoe_by_bus['weighted_lcoe'].quantile(0.05)
    vmax = max(vmin, min(weighted_avg_grid_region.max() * 1.1, lcoe_by_bus['weighted_lcoe'].max()))

    geometry = [Point(xy) for xy in zip(lcoe_by_bus['x'], lcoe_by_bus['y'])]
    lcoe_gdf = gpd.GeoDataFrame(lcoe_by_bus, geometry=geometry, crs=shapes.crs).to_crs(shapes.crs)

    return lcoe_gdf, table, lcoe_by_bus, lcoe_data, vmin, vmax


def plot_lcoe_map_by_grid_region(lcoe_by_bus, lcoe_data, shapes, title=None, key=None, ax=None, vmin=None, vmax=None):
    grid_region_lcoe = (
        lcoe_by_bus.merge(lcoe_data[['bus', 'energy']],
                          left_on='bus', right_on='bus', how='left')
        .groupby('grid_region')
        .apply(lambda df: (df['weighted_lcoe'] * df['energy']).sum() / df['energy'].sum())
        .reset_index(name='weighted_lcoe')
    )

    shapes = shapes.rename(columns={'GRID_REGIO': 'grid_region'})
    shapes_lcoe = shapes.merge(grid_region_lcoe, on='grid_region', how='left')

    if vmin is None:
        vmin = shapes_lcoe['weighted_lcoe'].quantile(0.05)
    if vmax is None:
        vmax = shapes_lcoe['weighted_lcoe'].quantile(0.95)

    if ax is None:
        fig, ax = plt.subplots(figsize=(12, 10), subplot_kw={
                               'projection': ccrs.PlateCarree()})

    shapes_lcoe.plot(column='weighted_lcoe', cmap=plt.cm.get_cmap('RdYlGn_r'),
                     linewidth=0.8, edgecolor='0.8', legend=True,
                     vmin=vmin, vmax=vmax, ax=ax)

    ax.set_extent([-130, -65, 20, 55], crs=ccrs.PlateCarree())
    ax.axis('off')

    if title:
        ax.set_title(title)
    elif key:
        ax.set_title(f"LCOE Map for {key}")
    else:
        ax.set_title("Weighted Average LCOE (USD/MWh) per Grid Region")


def plot_h2_capacities_map(network, title, tech_colors, nice_names, regions_onshore):

    h2_carriers_links = ['H2 pipeline repurposed', 'H2 pipeline']
    h2_carriers_buses = ['Alkaline electrolyzer large',
                         'PEM electrolyzer', 'SOEC']

    net = network.copy()
    h2_capacity_data = compute_h2_capacities(net)[h2_carriers_buses]
    net.links.query("carrier in @h2_carriers_links", inplace=True)

    valid_buses = net.buses.dropna(subset=["x", "y"])
    valid_buses = valid_buses[
        (valid_buses["x"] > -200) & (valid_buses["x"] < 200) &
        (valid_buses["y"] > -90) & (valid_buses["y"] < 90)
    ]

    fig, ax = plt.subplots(figsize=(14, 10), subplot_kw={
                           "projection": ccrs.PlateCarree()})
    bbox = box(-130, 20, -60, 50)
    regions_onshore_clipped = regions_onshore.to_crs(epsg=4326).clip(bbox)
    regions_onshore_clipped.plot(ax=ax, facecolor='whitesmoke', edgecolor='gray',
                                 alpha=0.7, linewidth=0.5, zorder=0)

    line_scale = 5e2
    net.plot(ax=ax,
             bus_sizes=0,
             bus_alpha=0,
             link_widths=net.links.p_nom_opt / line_scale,
             line_colors='teal',
             link_colors='turquoise',
             color_geomap=False,
             flow=None,
             branch_components=['Link'],
             boundaries=[-130, -60, 20, 50])

    max_cap = h2_capacity_data.sum(axis=1).max()

    for bus_id, capacities in h2_capacity_data.iterrows():
        if bus_id not in valid_buses.index:
            continue
        x, y = valid_buses.loc[bus_id, ['x', 'y']]
        if not bbox.contains(gpd.points_from_xy([x], [y])[0]):
            continue

        total = capacities.sum()
        if total < 10:
            continue

        radius = np.clip(np.sqrt(total) * 0.02, 0.3, 2.0)
        colors = [tech_colors.get(c, 'gray') for c in capacities.index]

        start_angle = 0
        for val, color in zip(capacities.values, colors):
            if val == 0:
                continue
            angle = 360 * val / total
            wedge = Wedge(center=(x, y),
                          r=radius,
                          theta1=start_angle,
                          theta2=start_angle + angle,
                          facecolor=color,
                          edgecolor='k',
                          linewidth=0.3,
                          transform=ccrs.PlateCarree()._as_mpl_transform(ax),
                          zorder=5)
            ax.add_patch(wedge)
            start_angle += angle

        ax.text(x, y + radius + 0.3,
                f"{total:.1e} MW",
                transform=ccrs.PlateCarree(),
                fontsize=8,
                ha='center',
                va='bottom',
                zorder=6,
                bbox=dict(facecolor='white', edgecolor='gray',
                          boxstyle='round,pad=0.2', alpha=0.7))

    # Legends
    legend_anchor_x = 1.05
    bold_fp = FontProperties(weight='bold', size=10)

    # Electrolyzer Capacity Legend
    legend_caps = [1e1, 1e2, 1e3]
    legend_elements = [
        plt.Line2D([0], [0], marker='o', color='gray',
                   markersize=np.clip(np.sqrt(cap) * 0.02, 0.3, 2.0) * 20,
                   alpha=0.4, linestyle='None', label=f'{cap:.0e} MW')
        for cap in legend_caps
    ]
    cap_legend = ax.legend(handles=legend_elements,
                           title="Electrolyzer Capacity",
                           title_fontproperties=bold_fp,
                           fontsize=9,
                           loc='upper left',
                           bbox_to_anchor=(legend_anchor_x, 1),
                           frameon=False,
                           labelspacing=2.2,
                           handletextpad=1.0)

    # H2 pipeline legend
    link_caps_MW = [10, 100, 1000]
    # Apply a visual scaling factor to improve legend visibility
    legend_line_scale_factor = 2.5  # Adjust this if needed

    link_patches = [
        mlines.Line2D([], [], color='turquoise',
                      linewidth=(cap / line_scale) * legend_line_scale_factor,
                      label=f"{cap} MW")
        for cap in link_caps_MW
    ]

    line_legend = ax.legend(handles=link_patches,
                            title="H2 Pipeline",
                            title_fontproperties=FontProperties(weight='bold'),
                            fontsize=9,
                            loc='upper left',
                            bbox_to_anchor=(legend_anchor_x, 0.60),
                            frameon=False,
                            labelspacing=1.0)

    # Technology legend
    carrier_handles = [
        mpatches.Patch(color=tech_colors.get(c, 'gray'),
                       label=nice_names.get(c, c))
        for c in sorted(h2_capacity_data.columns)
        if h2_capacity_data[c].sum() > 0
    ]
    tech_legend = ax.legend(handles=carrier_handles,
                            title="Electrolyzer technologies",
                            title_fontproperties=FontProperties(weight='bold'),
                            fontsize=9,
                            loc='upper left',
                            bbox_to_anchor=(legend_anchor_x, 0.34),
                            frameon=False,
                            labelspacing=1.0)

    tech_legend._legend_title_box._text.set_ha("left")

    # Add in order
    ax.add_artist(cap_legend)
    ax.add_artist(line_legend)
    ax.add_artist(tech_legend)

    ax.set_extent([-130, -60, 20, 50], crs=ccrs.PlateCarree())

    ax.set_title(f'Installed electrolyzer capacity - {title} (only nodes ≥ 10 MW)\n')
    plt.tight_layout()
    plt.show()


def plot_lcoh_maps_by_grid_region(networks, shapes, h2_carriers, output_threshold=1.0, year_title=True):
    """
    Compute and plot weighted average LCOH per grid region for each year in USD/kg H2.

    Parameters:
    - networks: dict of PyPSA networks (year -> network)
    - shapes: GeoDataFrame with grid region geometries
    - h2_carriers: list of hydrogen production carrier names
    - output_threshold: minimum hydrogen output (MWh) to include a link in calculations
    """

    all_results = []

    # Normalize the grid_region column name
    for col in ["Grid Region", "GRID_REGIO", "grid_region"]:
        if col in shapes.columns:
            shapes = shapes.rename(columns={col: "grid_region"})
            break
    else:
        raise KeyError("No 'grid_region' column found in shapes GeoDataFrame")

    for year, network in networks.items():

        hydrogen_links = network.links[network.links.carrier.isin(h2_carriers)]
        if hydrogen_links.empty:
            print("  No valid H2 links for year {year}, skipping.")
            continue

        link_ids = hydrogen_links.index

        # Energy flows: electricity in (MWh), H2 out (MWh)
        p0 = network.links_t.p0[link_ids]
        p1 = network.links_t.p1[link_ids]
        h2_output = -p1.sum()  # flip sign: production is negative in PyPSA

        # Filter valid links by output threshold
        valid_links = h2_output > output_threshold
        if valid_links.sum() == 0:
            print(
                f"  No links with H2 output > {output_threshold} MWh in {year}, skipping.")
            continue

        # Electricity prices by input bus
        prices = pd.DataFrame(index=p0.index, columns=link_ids)
        for link in link_ids:
            bus = hydrogen_links.loc[link, "bus0"]
            prices[link] = network.buses_t.marginal_price[bus]

        # Calculate electricity cost (USD) per link (sum over time)
        elec_cost = (p0.loc[:, valid_links] * prices.loc[:, valid_links]).sum()

        capex = hydrogen_links.loc[valid_links, "capital_cost"]
        opex = hydrogen_links.loc[valid_links, "marginal_cost"]
        h2_output_valid = h2_output[valid_links]

        with np.errstate(divide="ignore", invalid="ignore"):
            # Calculate LCOH in USD/MWh H2
            lcoh = (capex + opex + elec_cost) / h2_output_valid
            lcoh = lcoh.replace([np.inf, -np.inf], np.nan)

            # Convert USD/MWh to USD/kg (1 MWh H2 ≈ 33.33 kg)
            lcoh_kg = lcoh / 33.33

        df = pd.DataFrame({
            "lcoh": lcoh_kg,
            "h2_output": h2_output_valid,
            "bus": hydrogen_links.loc[valid_links, "bus0"]
        })

        df["grid_region"] = df["bus"].map(network.buses["grid_region"])
        df["year"] = year
        df = df.dropna(subset=["grid_region", "lcoh", "h2_output"])

        all_results.append(df)

    if not all_results:
        print("No valid data for LCOH plotting.")
        return

    all_df = pd.concat(all_results, ignore_index=True)

    region_lcoh = (
        all_df.groupby(["grid_region", "year"])
        .apply(lambda g: pd.Series({
            "weighted_lcoh": (g["lcoh"] * g["h2_output"]).sum() / g["h2_output"].sum()
        }))
        .reset_index()
    )

    plot_df = shapes.merge(region_lcoh, on="grid_region", how="left")

# Compute global vmin and vmax over all years
    vmin = plot_df["weighted_lcoh"].quantile(0.05)
    vmax = plot_df["weighted_lcoh"].quantile(0.95)

    for year in sorted(region_lcoh.year.unique()):
        fig, ax = plt.subplots(figsize=(12, 10), subplot_kw={
                               "projection": ccrs.PlateCarree()})

        year_df = plot_df[plot_df.year == year]

        year_df.plot(
            column="weighted_lcoh",
            cmap="RdYlGn_r",
            linewidth=0.8,
            edgecolor="0.8",
            legend=True,
            legend_kwds={
                "label": "LCOH (USD/kg H2)",
                "orientation": "vertical"
            },
            vmin=vmin,
            vmax=vmax,
            ax=ax
        )

        ax.set_extent([-130, -65, 20, 55], crs=ccrs.PlateCarree())
        ax.axis("off")
        ax.set_title(f"LCOH – {year.split('_')[-1] if year_title else year}", fontsize=14)
        plt.show()


def calculate_weighted_lcoh_table_by_year(networks, h2_carriers, output_threshold=1.0, year_title=True):
    """
    Calculate weighted average LCOH (USD/kg) and total hydrogen dispatch (kg)
    per grid region for each year, matching the logic of the plotting function.

    Parameters:
    - networks: dict of PyPSA networks {year: network}
    - h2_carriers: list of hydrogen carrier names
    - output_threshold: minimum hydrogen output (MWh) to include a link

    Returns:
    - dict of DataFrames keyed by year string, each DataFrame contains:
      ['grid_region', 'Weighted Average LCOH (USD/kg)', 'Total Hydrogen Dispatch (kg)']
    """
    import re
    all_results = {}

    for year_key, network in networks.items():
        # Extract simple year string matching plot title style
        year_str = str(year_key)
        simple_year = year_str.split('_')[-1]  # e.g. 'network_2025' → '2025'

        hydrogen_links = network.links[network.links.carrier.isin(h2_carriers)]
        if hydrogen_links.empty:
            continue

        link_ids = hydrogen_links.index
        p0 = network.links_t.p0[link_ids]
        p1 = network.links_t.p1[link_ids]
        h2_output = -p1.sum()

        valid_links = h2_output > output_threshold
        if valid_links.sum() == 0:
            continue

        prices = pd.DataFrame(index=p0.index, columns=link_ids)
        for link in link_ids:
            bus = hydrogen_links.loc[link, "bus0"]
            prices[link] = network.buses_t.marginal_price[bus]

        elec_cost = (p0.loc[:, valid_links] * prices.loc[:, valid_links]).sum()
        capex = hydrogen_links.loc[valid_links, "capital_cost"]
        opex = hydrogen_links.loc[valid_links, "marginal_cost"]
        h2_output_valid = h2_output[valid_links]

        with np.errstate(divide="ignore", invalid="ignore"):
            lcoh = (capex + opex + elec_cost) / h2_output_valid
            lcoh = lcoh.replace([np.inf, -np.inf], np.nan)
            lcoh_kg = lcoh / 33.33

        df_bus = pd.DataFrame({
            "lcoh": lcoh_kg,
            "h2_output": h2_output_valid,
            "bus": hydrogen_links.loc[valid_links, "bus0"]
        })

        df_bus["grid_region"] = df_bus["bus"].map(network.buses["grid_region"])
        df_bus = df_bus.dropna(subset=["grid_region", "lcoh", "h2_output"])

        region_summary = (
            df_bus.groupby('grid_region')
            .apply(lambda g: pd.Series({
                'Weighted Average LCOH (USD/kg)': (g['lcoh'] * g['h2_output']).sum() / g['h2_output'].sum(),
                # MWh --> tons
                'Total Hydrogen Dispatch (tons)': g['h2_output'].sum() * 33.33 / 1000
            }))
            .reset_index()
        )
        if year_title:
            all_results[simple_year] = region_summary.round(2)
        else:
            all_results[year_key] = region_summary.round(2)

    return all_results


def calculate_total_generation_by_carrier(network, start_date=None, end_date=None):
    import pandas as pd

    # Time setup
    snapshots_slice = slice(
        start_date, end_date) if start_date and end_date else slice(None)
    snapshots = network.snapshots[snapshots_slice]
    timestep_h = (snapshots[1] - snapshots[0]).total_seconds() / 3600

    # Define relevant carriers ===
    gen_and_sto_carriers = {
        'csp', 'solar', 'onwind', 'offwind-dc', 'offwind-ac', 'nuclear',
        'geothermal', 'ror', 'hydro', 'solar rooftop'
    }
    link_carriers = ['coal', 'oil', 'OCGT', 'CCGT', 'biomass', 'lignite', "urban central solid biomass CHP", "urban central gas CHP"]

    # Identify electric buses
    electric_buses = set(
        network.buses.index[
            ~network.buses.carrier.str.contains(
                "heat|gas|H2|oil|coal", case=False, na=False)
        ]
    )

    # Generators
    gen = network.generators[network.generators.carrier.isin(
        gen_and_sto_carriers)]
    gen_p = network.generators_t.p.loc[snapshots_slice, gen.index].clip(
        lower=0)
    gen_dispatch = gen_p.groupby(gen['carrier'], axis=1).sum()
    gen_energy_mwh = gen_dispatch.sum() * timestep_h

    # Storage units
    sto = network.storage_units[network.storage_units.carrier.isin(
        gen_and_sto_carriers)]
    sto_p = network.storage_units_t.p.loc[snapshots_slice, sto.index].clip(
        lower=0)
    sto_dispatch = sto_p.groupby(sto['carrier'], axis=1).sum()
    sto_energy_mwh = sto_dispatch.sum() * timestep_h

    # Link-based generation
    link_energy_twh = {}

    for carrier in link_carriers:
        links = network.links[
            (network.links.carrier == carrier) &
            (network.links.bus1.isin(electric_buses))
        ]

        if links.empty:
            link_energy_twh[carrier] = 0.0
            continue

        p1 = network.links_t.p1.loc[snapshots_slice, links.index]
        p1_positive = -p1.clip(upper=0)
        energy_mwh = p1_positive.sum().sum() * timestep_h
        link_energy_twh[carrier] = energy_mwh / 1e6  # MWh → TWh

    link_dispatch = pd.Series(link_energy_twh)

    # Combine all sources
    total_energy_twh = pd.concat([
        gen_energy_mwh / 1e6,    # MW → TWh
        sto_energy_mwh / 1e6,
        link_dispatch
    ])

    total_energy_twh = total_energy_twh.groupby(total_energy_twh.index).sum()
    total_energy_twh = total_energy_twh[total_energy_twh > 0].round(2)
    total_energy_twh = total_energy_twh.sort_values(ascending=False)

    return total_energy_twh


def plot_hydrogen_dispatch(networks, h2_carriers, output_threshold=1.0, year_title=True):
    """
    Plot hourly hydrogen dispatch per carrier (stacked area plot) for each network in the input dictionary.
    All plots share the same y-axis scale.

    Parameters:
    - networks: dict of PyPSA networks (e.g. {'scenario_2025': network, ...})
    - h2_carriers: list of hydrogen-producing carrier names (e.g. ['PEM', 'SOEC'])
    - output_threshold: minimum total energy (MWh) to include a link in the analysis
    """
    # First pass: find global max dispatch to fix y-axis scale
    global_max = 0
    dispatch_series_by_network = {}

    for key, network in networks.items():
        h2_links = network.links[network.links.carrier.isin(h2_carriers)]
        if h2_links.empty:
            continue

        link_ids = h2_links.index
        p1 = network.links_t.p1[link_ids]
        h2_output = -p1  # Flip sign: PyPSA convention

        data = {}
        for carrier in h2_carriers:
            carrier_links = h2_links[h2_links.carrier == carrier].index
            if carrier_links.empty:
                continue

            output = h2_output[carrier_links]
            output = output.loc[:, output.sum() > output_threshold]
            if output.empty:
                continue

            data[carrier] = output.sum(axis=1)

        if not data:
            continue

        df = pd.DataFrame(data)
        df.index = pd.to_datetime(df.index)
        df = df.resample('24H').mean()
        df = df * 0.03  # Convert to tons
        dispatch_series_by_network[key] = df

        max_dispatch = df.sum(axis=1).max()
        if max_dispatch > global_max:
            global_max = max_dispatch

    if not dispatch_series_by_network:
        print("No valid hydrogen dispatch data found.")
        return

    # Second pass: generate plots with fixed y-axis
    for key, df in dispatch_series_by_network.items():
        fig, ax = plt.subplots(figsize=(15, 5))
        df.plot.area(ax=ax, linewidth=0)
        year = key[-4:]  # Extract the year
        ax.set_title(f"Electricity Dispatch – {year if year_title else key}")
        ax.set_title(f"Hydrogen Dispatch by technology – {year if year_title else key}", fontsize=14)
        ax.set_ylabel("Hydrogen Dispatch (tons/hour)")
        ax.set_xlabel("Time")
        ax.set_ylim(0, global_max * 1.05)  # add 5% headroom
        ax.grid(axis='y', linestyle='--', alpha=0.5)

        start = df.index.min().replace(day=1)
        end = df.index.max()
        month_starts = pd.date_range(start=start, end=end, freq='MS')

        ax.set_xlim(start, end)
        ax.set_xticks(month_starts)
        ax.set_xticklabels(month_starts.strftime('%b'))
        ax.tick_params(axis='x', rotation=0)

        ax.legend(
            title="Technology",
            loc='center left',
            bbox_to_anchor=(1.02, 0.5),
            frameon=False
        )

        plt.tight_layout(rect=[0, 0, 0.85, 1])
        plt.show()


def analyze_ft_costs_by_region(networks: dict, year_title=True):
    """
    Compute and display total Fischer-Tropsch fuel production and
    total marginal cost (USD/MWh) by grid region for each network.
    """
    for name, n in networks.items():
        # Identify Fischer-Tropsch links that are built or extendable with capacity
        ft_links = n.links[
            (n.links.carrier.str.contains("Fischer", case=False, na=False)) &
            (
                (n.links.get("p_nom_opt", 0) > 0) |
                ((n.links.get("p_nom", 0) > 0) & (n.links.get("p_nom_extendable", False) == False))
            )
        ].copy()
        
        if ft_links.empty:
            print(f"\n{name}: No active Fischer-Tropsch links found.")
            continue
        
        # Filter out links that don't appear in all links_t.p* time series
        ft_link_ids = [
            link for link in ft_links.index
            if all(link in getattr(n.links_t, attr).columns for attr in ["p0", "p1", "p2", "p3"])
        ]
        
        if not ft_link_ids:
            print(f"\n{name}: No Fischer-Tropsch links with time series data.")
            continue

        # Extract hourly marginal prices for input buses (H2, CO2, electricity)
        price_dict = {}
        for link in ft_link_ids:
            price_dict[link] = {
                "h2_price":   n.buses_t.marginal_price[ft_links.at[link, "bus0"]],
                "co2_price":  n.buses_t.marginal_price[ft_links.at[link, "bus2"]],
                "elec_price": n.buses_t.marginal_price[ft_links.at[link, "bus3"]],
            }

        # Multiply prices × flows to compute total input cost per link
        p0 = n.links_t.p0[ft_link_ids]
        p2 = n.links_t.p2[ft_link_ids]
        p3 = n.links_t.p3[ft_link_ids]
        p1 = n.links_t.p1[ft_link_ids]

        marginal_cost_inputs = {}
        for link in ft_link_ids:
            cost_h2 = (p0[link] * price_dict[link]["h2_price"]).sum()
            cost_co2 = (p2[link] * price_dict[link]["co2_price"]).sum()
            cost_elec = (p3[link] * price_dict[link]["elec_price"]).sum()
            total_input_cost = cost_h2 + cost_co2 + cost_elec
            marginal_cost_inputs[link] = total_input_cost

        # Compute total marginal cost per MWh of fuel output (input + technical cost)
        marginal_cost_total = {}
        for link in ft_link_ids:
            output_mwh = -p1[link].sum()
            if output_mwh <= 0:
                continue
            tech_cost = ft_links.at[link, "marginal_cost"] * output_mwh
            total_cost_per_mwh = (
                marginal_cost_inputs[link] + tech_cost) / output_mwh
            marginal_cost_total[link] = {
                "bus": ft_links.at[link, "bus1"],
                "production (MWh)": output_mwh,
                "marginal_cost_total (USD/MWh)": total_cost_per_mwh
            }

        # Map each link's output bus to its grid_region
        df_links = pd.DataFrame.from_dict(marginal_cost_total, orient="index")
        bus_to_region = n.buses["grid_region"].to_dict()
        df_links["grid_region"] = df_links["bus"].map(bus_to_region)
        df_links = df_links.dropna(subset=["grid_region"])

        # Aggregate by grid_region (sum production, weighted average of cost)
        grouped = df_links.groupby("grid_region")
        sum_prod = grouped["production (MWh)"].sum()
        weighted_cost = grouped.apply(
            lambda g: (g["marginal_cost_total (USD/MWh)"] *
                       g["production (MWh)"]).sum() / g["production (MWh)"].sum()
        )

        df_region_result = pd.DataFrame({
            "production (MWh)": sum_prod,
            "marginal_cost_total (USD/MWh)": weighted_cost
        })

        # Round to 2 decimals
        df_region_result = df_region_result.round(2)

        # Reset index to make 'grid_region' a visible column
        df_region_result = df_region_result.reset_index()

        # Rename columns
        df_region_result = df_region_result.rename(columns={
            "grid_region": "Grid region",
            "production (MWh)": "Production (MWh)",
            "marginal_cost_total (USD/MWh)": "e-kerosene marginal cost (USD/MWh)",
        })

        # Format numbers and hide index
        styled = df_region_result.style.format({
            "Production (MWh)": "{:,.2f}",
            "e-kerosene marginal cost (USD/MWh)": "{:,.2f}"
        }).hide(axis="index")

        # Extract year from network name
        match = re.search(r"\d{4}", name)
        year = match.group() if match else "unknown"

        print(f"\nYear: {year if year_title else name}\n")
        display(styled)


def compute_aviation_fuel_demand(networks):
    results = {}

    for name, n in networks.items():
        # Extract year
        year = ''.join(filter(str.isdigit, name[-4:]))

        # Trova i load per ciascun carrier
        kerosene_load_names = n.loads[n.loads.carrier ==
                                      "kerosene for aviation"].index
        ekerosene_load_names = n.loads[n.loads.carrier ==
                                       "e-kerosene for aviation"].index

        # Timestep duration
        weightings = n.snapshot_weightings.generators

        # Energy in MWh
        kerosene_mwh = n.loads_t.p[kerosene_load_names].multiply(
            weightings, axis=0).sum().sum()
        ekerosene_mwh = n.loads_t.p[ekerosene_load_names].multiply(
            weightings, axis=0).sum().sum()

        # Conversion in TWh
        kerosene_twh = kerosene_mwh / 1e6
        ekerosene_twh = ekerosene_mwh / 1e6

        results[name] = {
            "Kerosene (TWh)": kerosene_twh,
            "e-Kerosene (TWh)": ekerosene_twh
        }

    df = pd.DataFrame.from_dict(results, orient="index")
    df.index.name = "scenario"
    df.reset_index(inplace=True)
    df['year'] = year

    # Totali e percentuali
    df["Total (TWh)"] = df["Kerosene (TWh)"] + df["e-Kerosene (TWh)"]
    df["e-Kerosene Share (%)"] = (df["e-Kerosene (TWh)"] /
                                  df["Total (TWh)"]) * 100

    # Remove values close to zero
    df[df.select_dtypes(include='number').columns] = df.select_dtypes(include='number').applymap(
        lambda x: 0 if abs(x) < 1e-6 else x
    )

    return df


def compute_emissions_from_links(net):
    import pandas as pd
    import re

    results = []

    bus_cols = [
        col for col in net.links.columns if re.fullmatch(r"bus\d+", col)]

    for i, row in net.links.iterrows():
        carrier = row["carrier"]
        link_name = i
        co2_atmosphere = 0.0
        co2_stored = 0.0

        for j, bus_col in enumerate(bus_cols):
            bus_val = str(row[bus_col]).lower().strip()
            p_col = f"p{j}"

            if p_col not in net.links_t or link_name not in net.links_t[p_col]:
                continue

            flow = net.links_t[p_col][link_name].mean() * 8760  # MWh/year

            if "co2 atmosphere" in bus_val or "co2 atmoshpere" in bus_val:
                co2_atmosphere -= flow
            elif "co2 stored" in bus_val:
                co2_stored -= flow

        results.append({
            "link": link_name,
            "carrier": carrier,
            "co2_atmosphere": co2_atmosphere,
            "co2_stored": co2_stored,
        })

    df = pd.DataFrame(results)
    df = df[(df["co2_atmosphere"] != 0) | (df["co2_stored"] != 0)]

    # Group per carrier and convert in Mt
    summary = df.groupby("carrier")[
        ["co2_atmosphere", "co2_stored"]].sum().reset_index()
    stored = summary["co2_stored"]
    summary["net_emissions"] = summary["co2_atmosphere"] + stored.where(stored <= 0, -stored)

    summary[["co2_atmosphere", "co2_stored", "net_emissions"]] = (
        summary[["co2_atmosphere", "co2_stored", "net_emissions"]] / 1e6
    ).round(2)

    summary = summary.rename(columns={
        "co2_atmosphere": "co2_atmosphere [Mt CO2]",
        "co2_stored": "co2_stored [Mt CO2]",
        "net_emissions": "net_emissions [Mt CO2]"
    })

    return summary


def compute_emissions_grouped(net, carrier_groups):

    results = []

    bus_cols = [
        col for col in net.links.columns if re.fullmatch(r"bus\d+", col)]

    for i, row in net.links.iterrows():
        carrier = row["carrier"]
        link_name = i
        co2_atmosphere = 0.0
        co2_stored = 0.0

        for j, bus_col in enumerate(bus_cols):
            bus_val = str(row[bus_col]).lower().strip()
            p_col = f"p{j}"

            if p_col not in net.links_t or link_name not in net.links_t[p_col]:
                continue

            flow = net.links_t[p_col][link_name].mean() * 8760  # MWh/year

            if "co2 atmosphere" in bus_val or "co2 atmoshpere" in bus_val:
                co2_atmosphere -= flow
            elif "co2 stored" in bus_val:
                co2_stored -= flow

        results.append({
            "link": link_name,
            "carrier": carrier,
            "co2_atmosphere": co2_atmosphere,
            "co2_stored": co2_stored,
        })

    df = pd.DataFrame(results)

    all_grouped_carriers = set(sum(carrier_groups.values(), []))
    df = df[df["carrier"].isin(all_grouped_carriers)]

    carrier_summary = df.groupby(
        "carrier")[["co2_atmosphere", "co2_stored"]].sum().reset_index()

    group_results = []
    for group_name, group_carriers in carrier_groups.items():
        group_df = carrier_summary[carrier_summary["carrier"].isin(
            group_carriers)]
        co2_atm = group_df["co2_atmosphere"].sum()
        co2_stored = group_df["co2_stored"].sum()
        net_emissions = co2_atm - co2_stored

        group_results.append({
            "carrier_group": group_name,
            "co2_atmosphere [Mt CO2]": round(co2_atm / 1e6, 2),
            "co2_stored [Mt CO2]": round(co2_stored / 1e6, 2),
            "net_emissions [Mt CO2]": round(net_emissions / 1e6, 2)
        })

    return pd.DataFrame(group_results)


def compute_emissions_by_state(net, carrier_groups):

    results = []

    bus_cols = [
        col for col in net.links.columns if re.fullmatch(r"bus\d+", col)]

    for i, row in net.links.iterrows():
        carrier = row["carrier"]
        link_name = i
        co2_atmos = 0.0
        co2_stored = 0.0

        group = next((g for g, carriers in carrier_groups.items()
                     if carrier in carriers), None)
        if group is None:
            continue

        for j, bus_col in enumerate(bus_cols):
            bus_val = str(row[bus_col]).lower().strip()
            p_col = f"p{j}"

            if p_col not in net.links_t or link_name not in net.links_t[p_col]:
                continue

            flow = net.links_t[p_col][link_name].mean() * 8760  # Mt CO2/year

            if "co2 atmosphere" in bus_val or "co2 atmoshpere" in bus_val:
                co2_atmos -= flow
            elif "co2 stored" in bus_val:
                co2_stored += flow

        state = "Unknown"
        for bus_col in bus_cols:
            bus = row[bus_col]
            if bus in net.buses.index:
                s = net.buses.loc[bus, "state"]
                if pd.notna(s) and s != "Unknown":
                    state = s
                    break

        results.append({
            "state": state,
            "group": group,
            "co2_atmosphere": co2_atmos,
            "co2_stored": co2_stored
        })

    df = pd.DataFrame(results)

    summary = df.groupby(["state", "group"])[
        ["co2_atmosphere", "co2_stored"]].sum().reset_index()
    stored = summary["co2_stored"]
    summary["net_emissions"] = summary["co2_atmosphere"] + stored.where(stored <= 0, -stored)

    summary[["co2_atmosphere", "co2_stored", "net_emissions"]] = (
        summary[["co2_atmosphere", "co2_stored", "net_emissions"]] /
        1e6  # Convert to Mt CO2
    ).round(2)

    return summary


def plot_emissions_maps_by_group(all_state_emissions, path_shapes, title, vmin=None, vmax=None):

    # Upload shapefile and force CRS
    gdf_states = gpd.read_file(path_shapes).to_crs("EPSG:4326")
    gdf_states["State"] = gdf_states["ISO_1"].str[-2:]

    groups = all_state_emissions["group"].unique()
    n = len(groups)
    ncols = 2
    nrows = int(np.ceil(n / ncols))

    fig, axes = plt.subplots(nrows=nrows, ncols=ncols,
                             figsize=(8 * ncols, 8 * nrows))
    axes = axes.flat if n > 1 else [axes]

    for i, group in enumerate(groups):
        ax = axes[i]
        df_group = all_state_emissions[all_state_emissions["group"] == group].copy()

        merged = gdf_states.merge(df_group, on="State", how="left")

        merged.plot(
            column="net_emissions",
            cmap="RdYlGn_r",
            legend=True,
            ax=ax,
            vmin=vmin,
            vmax=vmax,
            missing_kwds={"color": "lightgrey", "label": "No data"},
            edgecolor="black"
        )

        ax.set_title(f"{group}", fontsize=12)
        ax.set_xlim([-130, -65])
        ax.set_ylim([20, 55])
        ax.axis("off")

        leg = ax.get_legend()
        if leg:
            leg.set_bbox_to_anchor((1, 0.5))
            for t in leg.get_texts():
                t.set_fontsize(8)

    for j in range(i + 1, len(axes)):
        axes[j].axis("off")

    fig.suptitle(
        f"Net CO2 emissions by process and State (Mt CO2/year) - {title}", fontsize=14)
    plt.tight_layout()
    plt.subplots_adjust(top=0.96)
    plt.show()


def evaluate_res_ces_by_state(networks, ces, res, ces_carriers, res_carriers, multiple_scenarios=False):

    results = {}

    for name, network in networks.items():
        year = int(name[-4:])
        year_str = str(year)

        snapshots = network.snapshots
        timestep_h = (snapshots[1] - snapshots[0]).total_seconds() / 3600
        snapshots_slice = slice(None)

        gen_and_sto_carriers = {
            'csp', 'solar', 'onwind', 'offwind-dc', 'offwind-ac', 'nuclear',
            'geothermal', 'ror', 'hydro', 'solar rooftop'
        }
        link_carriers = ['coal', 'oil', 'OCGT', 'CCGT', 'biomass', 'lignite']

        electric_buses = set(
            network.buses.index[
                ~network.buses.carrier.str.contains("heat|gas|H2|oil|coal", case=False, na=False)
            ]
        )

        # Generators
        gen = network.generators[network.generators.carrier.isin(gen_and_sto_carriers)].copy()
        gen["state"] = gen["bus"].map(network.buses["state"])
        gen = gen[gen["state"].notna()]

        gen_p = network.generators_t.p.loc[snapshots_slice, gen.index].clip(lower=0)
        gen_energy = gen_p.multiply(timestep_h).sum()  # MWh per generator
        gen_energy = gen_energy.to_frame(name="energy_mwh")
        gen_energy["carrier"] = gen.loc[gen_energy.index, "carrier"]
        gen_energy["state"] = gen.loc[gen_energy.index, "state"]

        # Storage
        sto = network.storage_units[network.storage_units.carrier.isin(gen_and_sto_carriers)].copy()
        sto["state"] = sto["bus"].map(network.buses["state"])
        sto = sto[sto["state"].notna()]

        sto_p = network.storage_units_t.p.loc[snapshots_slice, sto.index].clip(lower=0)
        sto_energy = sto_p.multiply(timestep_h).sum()
        sto_energy = sto_energy.to_frame(name="energy_mwh")
        sto_energy["carrier"] = sto.loc[sto_energy.index, "carrier"]
        sto_energy["state"] = sto.loc[sto_energy.index, "state"]

        # Links
        link_data = []
        for i, link in network.links.iterrows():
            if (
                link["carrier"] in link_carriers and
                link["bus1"] in electric_buses and
                pd.notna(network.buses.loc[link["bus1"], "state"])
            ):
                p1 = -network.links_t.p1.loc[snapshots_slice, i].clip(upper=0)
                energy_mwh = p1.sum() * timestep_h
                link_data.append({
                    "carrier": link["carrier"],
                    "state": network.buses.loc[link["bus1"], "state"],
                    "energy_mwh": energy_mwh
                })

        link_energy = pd.DataFrame(link_data)

        # Combine all generations
        all_energy = pd.concat([
            gen_energy[["carrier", "state", "energy_mwh"]],
            sto_energy[["carrier", "state", "energy_mwh"]],
            link_energy[["carrier", "state", "energy_mwh"]]
        ])

        # Aggregate by State 
        state_totals = all_energy.groupby("state")["energy_mwh"].sum()
        state_ces = all_energy[all_energy["carrier"].isin(ces_carriers)].groupby("state")["energy_mwh"].sum()
        state_res = all_energy[all_energy["carrier"].isin(res_carriers)].groupby("state")["energy_mwh"].sum()

        df = pd.DataFrame({
            "Total (MWh)": state_totals,
            "CES_energy": state_ces,
            "RES_energy": state_res
        }).fillna(0)

        df["% CES"] = 100 * df["CES_energy"] / df["Total (MWh)"]
        df["% RES"] = 100 * df["RES_energy"] / df["Total (MWh)"]

        # Targets
        if year_str in ces.columns:
            df["% CES target"] = df.index.map(lambda state: ces[year_str].get(state, float("nan")))
        else:
            df["% CES target"] = float("nan")

        if year_str in res.columns:
            df["% RES target"] = df.index.map(lambda state: res[year_str].get(state, float("nan")))
        else:
            df["% RES target"] = float("nan")

        df["% RES target"] = df["% RES target"].apply(lambda x: "N/A" if pd.isna(x) else round(x * 100, 2))
        df["% CES target"] = df["% CES target"].apply(lambda x: "N/A" if pd.isna(x) else round(x * 100, 2))

        df = df[["% RES", "% RES target", "% CES", "% CES target"]].round(2)
        if multiple_scenarios:
            results[name] = df.sort_index()
        else:
            results[year] = df.sort_index()
    return results


def plot_network_generation_and_transmission(n, key, tech_colors, nice_names, regions_onshore, title_year=True):
    import pandas as pd
    import numpy as np
    import matplotlib.pyplot as plt
    import matplotlib.patches as mpatches
    import matplotlib.lines as mlines
    from matplotlib.patches import Wedge
    from matplotlib.legend_handler import HandlerPatch
    import geopandas as gpd
    import cartopy.crs as ccrs
    from shapely.geometry import box

    # Define generation/link carriers
    gen_carriers = {
        "onwind", "offwind-ac", "offwind-dc", "solar", "solar rooftop",
        "csp", "nuclear", "geothermal", "ror", "PHS",
    }
    link_carriers = {
        "OCGT", "CCGT", "coal", "oil", "biomass", "biomass CHP", "gas CHP"
    }

    # Generator and storage capacity
    gen_p_nom_opt = n.generators[n.generators.carrier.isin(gen_carriers)]
    gen_p_nom_opt = gen_p_nom_opt.groupby(["bus", "carrier"]).p_nom_opt.sum()

    sto_p_nom_opt = n.storage_units[n.storage_units.carrier.isin(gen_carriers)]
    sto_p_nom_opt = sto_p_nom_opt.groupby(["bus", "carrier"]).p_nom_opt.sum()

    # Link capacity
    link_mask = (
        n.links.efficiency.notnull()
        & (n.links.p_nom_opt > 0)
        & n.links.carrier.isin(link_carriers)
    )
    electricity_links = n.links[link_mask].copy()
    electricity_links["electric_output"] = electricity_links.p_nom_opt * electricity_links.efficiency
    link_p_nom_opt = electricity_links.groupby(["bus1", "carrier"]).electric_output.sum()
    link_p_nom_opt.index = link_p_nom_opt.index.set_names(["bus", "carrier"])

    # Combine all
    bus_carrier_capacity = pd.concat([gen_p_nom_opt, sto_p_nom_opt, link_p_nom_opt])
    bus_carrier_capacity = bus_carrier_capacity.groupby(level=[0, 1]).sum()
    bus_carrier_capacity = bus_carrier_capacity[bus_carrier_capacity > 0]

    # Valid buses with coordinates
    valid_buses = n.buses.dropna(subset=["x", "y"])
    valid_buses = valid_buses[
        (valid_buses["x"] > -200) & (valid_buses["x"] < 200) &
        (valid_buses["y"] > -90) & (valid_buses["y"] < 90)
    ]

    def normalize_bus_name(bus_name):
        return bus_name.replace(" low voltage", "")

    bus_carrier_capacity = bus_carrier_capacity.reset_index()
    bus_carrier_capacity['bus'] = bus_carrier_capacity['bus'].apply(normalize_bus_name)
    bus_carrier_capacity['carrier'] = bus_carrier_capacity['carrier'].replace({
        'offwind-ac': 'offwind',
        'offwind-dc': 'offwind'
    })
    bus_carrier_capacity = bus_carrier_capacity.groupby(['bus', 'carrier'], as_index=False).sum()
    bus_carrier_capacity = bus_carrier_capacity.set_index(['bus', 'carrier']).squeeze()
    capacity_df = bus_carrier_capacity.unstack(fill_value=0)
    capacity_df = capacity_df.loc[capacity_df.index.intersection(valid_buses.index)]

    # Setup map
    fig, ax = plt.subplots(figsize=(18, 10), subplot_kw={"projection": ccrs.PlateCarree()})
    bbox = box(-130, 20, -60, 50)
    regions_onshore_clipped = regions_onshore.to_crs(epsg=4326).clip(bbox)

    regions_onshore_clipped.plot(
        ax=ax,
        facecolor='whitesmoke',
        edgecolor='gray',
        alpha=0.7,
        linewidth=0.5,
        zorder=0,
    )

    # Store original links and apply filter
    original_links = n.links.copy()
    n.links = n.links[n.links.index.isin(electricity_links.index)]

    # Plot network
    line_scale = 5e3
    n.plot(
        ax=ax,
        bus_sizes=0,
        bus_alpha=0,
        line_widths=n.lines.s_nom_opt / line_scale,
        link_widths=n.links.p_nom_opt / line_scale,
        line_colors='teal',
        link_colors='turquoise',
        color_geomap=False,
        flow=None,
    )
    n.links = original_links

    # Draw pie charts for buses
    pie_scale = 0.003
    for bus_id, capacities in capacity_df.iterrows():
        x, y = valid_buses.loc[bus_id, ['x', 'y']]
        if not bbox.contains(gpd.points_from_xy([x], [y])[0]):
            continue
        values = capacities.values
        total = values.sum()
        if total == 0:
            continue
        size = np.clip(np.sqrt(total) * pie_scale, 0.1, 1.5)
        colors = [tech_colors.get(c, 'gray') for c in capacities.index]
        start_angle = 0
        for val, color in zip(values, colors):
            if val == 0:
                continue
            angle = 360 * val / total
            wedge = Wedge(
                center=(x, y),
                r=size,
                theta1=start_angle,
                theta2=start_angle + angle,
                facecolor=color,
                edgecolor='k',
                linewidth=0.3,
                transform=ccrs.PlateCarree()._as_mpl_transform(ax),
                zorder=5,
            )
            ax.add_patch(wedge)
            start_angle += angle

    class HandlerCircle(HandlerPatch):
        def create_artists(self, legend, orig_handle,
                           xdescent, ydescent, width, height, fontsize, trans):
            center = (width / 2, height / 2)
            radius = orig_handle.get_radius()
            p = plt.Circle(center, radius)
            self.update_prop(p, orig_handle, legend)
            p.set_transform(trans)
            return [p]

    # Legends
    bus_caps = [5, 10, 50]
    bus_patches = [plt.Circle((0, 0), radius=np.sqrt(cap) * pie_scale, color='gray', alpha=0.5) for cap in bus_caps]
    bus_legend = ax.legend(
        bus_patches,
        [f"{cap} GW" for cap in bus_caps],
        title="Bus Capacity",
        title_fontsize=10,
        fontsize=8,
        frameon=False,
        handler_map={mpatches.Circle: HandlerCircle()},
        loc='upper right',
        bbox_to_anchor=(1.085, 1.0),
        labelspacing=1.1,
    )

    ac_caps = [5e3, 20e3, 50e3]
    ac_patches = [
        mlines.Line2D([], [], color='teal', linewidth=cap / line_scale, label=f"{int(cap/1e3)} GW")
        for cap in ac_caps
    ]
    ac_legend = ax.legend(
        handles=ac_patches,
        title="AC Line Capacity",
        title_fontsize=10,
        fontsize=8,
        frameon=False,
        loc='upper right',
        bbox_to_anchor=(1.1, 0.84),
        labelspacing=1.1
    )

    dc_caps = [2e3, 5e3, 10e3]
    dc_patches = [
        mlines.Line2D([], [], color='turquoise', linewidth=cap / line_scale, label=f"{int(cap/1e3)} GW")
        for cap in dc_caps
    ]
    dc_legend = ax.legend(
        handles=dc_patches,
        title="DC Link Capacity",
        title_fontsize=10,
        fontsize=8,
        frameon=False,
        loc='upper right',
        bbox_to_anchor=(1.1, 0.69),
        labelspacing=1.1
    )

    carrier_handles = [
        mpatches.Patch(color=tech_colors.get(c, 'gray'), label=nice_names.get(c, c))
        for c in sorted(capacity_df.columns) if capacity_df[c].sum() > 0
    ]
    carrier_legend = ax.legend(
        handles=carrier_handles,
        title="Technology",
        title_fontsize=10.5,
        fontsize=8.3,
        frameon=False,
        loc='upper right',
        bbox_to_anchor=(1.125, 0.55),
        ncol=2,
        labelspacing=1.05,
    )

    ax.add_artist(bus_legend)
    ax.add_artist(ac_legend)
    ax.add_artist(dc_legend)
    ax.add_artist(carrier_legend)

    ax.set_extent([-130, -65, 20, 50], crs=ccrs.PlateCarree())
    ax.autoscale(False)

    year = key[-4:]
    ax.set_title(f"Installed electricity generation and transmission capacity – {year if title_year else key}", fontsize=14)

    plt.tight_layout()
    plt.show()

def compute_installed_capacity_by_carrier(networks, nice_names=None, display_result=True, column_year=True):
    import pandas as pd

    totals_by_carrier = {}

    for name, net in networks.items():
        gen_carriers = {
            "onwind", "offwind-ac", "offwind-dc", "solar", "solar rooftop",
            "csp", "nuclear", "geothermal", "ror", "PHS", "hydro",
        }
        link_carriers = {
            "OCGT", "CCGT", "coal", "oil", "biomass", "biomass CHP", "gas CHP"
        }

        # Generators
        gen = net.generators.copy()
        gen['carrier'] = gen['carrier'].replace({'offwind-ac': 'offwind', 'offwind-dc': 'offwind'})
        gen = gen[gen.carrier.isin(gen_carriers)]
        gen_totals = gen.groupby('carrier')['p_nom_opt'].sum()

        # Storage
        sto = net.storage_units.copy()
        sto = sto[sto.carrier.isin(gen_carriers)]
        sto_totals = sto.groupby('carrier')['p_nom_opt'].sum()

        # Links (efficiency-scaled output)
        links = net.links.copy()
        mask = (
            links.efficiency.notnull()
            & (links.p_nom_opt > 0)
            & links.carrier.isin(link_carriers)
        )
        links = links[mask]
        links_totals = links.groupby('carrier').apply(
            lambda df: (df['p_nom_opt'] * df['efficiency']).sum()
        )

        # Combine and store
        all_totals = pd.concat([gen_totals, sto_totals, links_totals])
        all_totals = all_totals.groupby(all_totals.index).sum()
        all_totals = all_totals[all_totals > 0]
        totals_by_carrier[name] = all_totals

    # Assemble final dataframe
    carrier_capacity_df = pd.DataFrame(totals_by_carrier).fillna(0)

    # Extract years and sort
    if column_year == True:
        carrier_capacity_df.columns = [int(name[-4:]) for name in carrier_capacity_df.columns]
    carrier_capacity_df = carrier_capacity_df[sorted(carrier_capacity_df.columns)]

    # Convert to GW
    carrier_capacity_df = carrier_capacity_df / 1000
    carrier_capacity_df = carrier_capacity_df.round(2)

    # Filter rows with any nonzero value
    carrier_capacity_df = carrier_capacity_df.loc[carrier_capacity_df.sum(axis=1) > 0]

    # Rename index if nice_names is provided
    if nice_names:
        carrier_capacity_df = carrier_capacity_df.rename(index=nice_names)

    if display_result:
        print("\nInstalled capacity by technology (GW)\n")
        display(carrier_capacity_df)

    return carrier_capacity_df


def compute_system_costs(network, rename_capex, rename_opex, general_rename, name_tag):
    costs_raw = network.statistics()[['Capital Expenditure', 'Operational Expenditure']]
    year_str = name_tag[-4:]

    # CAPEX
    capex_raw = costs_raw[['Capital Expenditure']].reset_index()
    capex_raw['tech_label'] = capex_raw['carrier'].map(rename_capex).fillna(capex_raw['carrier'])
    capex_raw['main_category'] = capex_raw['tech_label'].map(general_rename).fillna(capex_raw['tech_label'])
    capex_grouped = capex_raw.groupby('tech_label', as_index=False).agg({
        'Capital Expenditure': 'sum',
        'main_category': 'first'
    })
    capex_grouped['cost_type'] = 'Capital expenditure'
    capex_grouped.rename(columns={'Capital Expenditure': 'cost_billion'}, inplace=True)
    capex_grouped['cost_billion'] /= 1e9
    capex_grouped['year'] = year_str
    capex_grouped['scenario'] = name_tag

    # OPEX
    opex_raw = costs_raw[['Operational Expenditure']].reset_index()
    opex_raw['tech_label'] = opex_raw['carrier'].map(rename_opex).fillna(opex_raw['carrier'])
    opex_raw['main_category'] = opex_raw['tech_label'].map(general_rename).fillna(opex_raw['tech_label'])
    opex_grouped = opex_raw.groupby('tech_label', as_index=False).agg({
        'Operational Expenditure': 'sum',
        'main_category': 'first'
    })
    opex_grouped['cost_type'] = 'Operational expenditure'
    opex_grouped.rename(columns={'Operational Expenditure': 'cost_billion'}, inplace=True)
    opex_grouped['cost_billion'] /= 1e9
    opex_grouped['year'] = year_str
    opex_grouped['scenario'] = name_tag

    return pd.concat([capex_grouped, opex_grouped], ignore_index=True)


def plot_stacked_costs_by_year(cost_data, cost_type_label, tech_colors=None, index='year'):
    data_filtered = cost_data[cost_data['cost_type'] == cost_type_label].copy()
    data_filtered = data_filtered[data_filtered['cost_billion'] != 0]

    pivot_table = data_filtered.pivot_table(
        index=index,
        columns='tech_label',
        values='cost_billion',
        aggfunc='sum'
    ).fillna(0)

    label_to_category_map = data_filtered.set_index('tech_label')['main_category'].to_dict()

    def get_color(tech_label):
        category = label_to_category_map.get(tech_label, tech_label)
        return tech_colors.get(category, '#999999')

    color_values = [get_color(label) for label in pivot_table.columns]

    ax = pivot_table.plot(
        kind='bar',
        stacked=True,
        color=color_values,
        figsize=(12, 6)
    )
    ax.axhline(0, color='black', linewidth=1, linestyle='-')
    ax.set_xlabel("Years (-)")
    plt.ylabel(f"{cost_type_label} (Billion USD)")
    plt.title(f"{cost_type_label}")
    plt.xticks(rotation=0)
    plt.tight_layout()

    handles, labels = ax.get_legend_handles_labels()
    label_to_handle = dict(zip(labels, handles))

    visible_labels = pivot_table.columns[(pivot_table != 0).any(axis=0)]
    visible_labels_str = [str(l) for l in visible_labels]

    filtered_labels = [l for l in visible_labels_str if l in label_to_handle]
    filtered_handles = [label_to_handle[l] for l in filtered_labels]

    if filtered_handles:
        ax.legend(
            filtered_handles,
            filtered_labels,
            title="Technology",
            bbox_to_anchor=(1.05, 1),
            loc='upper left'
        )
    else:
        ax.legend().remove()

    plt.show()


def calculate_total_inputs_outputs_ft(networks, ft_carrier="Fischer-Tropsch"):
    """
    Calculates input/output flows for Fischer-Tropsch across a set of PyPSA networks.
    
    For each network:
    - electricity used (TWh)
    - hydrogen used (TWh and tons)
    - CO2 used (Mt), only negative p2 flows
    - e-kerosene produced (TWh)
    
    Returns:
        pd.DataFrame with results per year.
    """
    
    results = []

    for name, net in networks.items():
        ft_links = net.links[net.links.carrier == ft_carrier]
        if ft_links.empty:
            continue

        ft_link_ids = ft_links.index

        # Determine timestep in hours
        timestep_hours = (
            (net.snapshots[1] - net.snapshots[0]).total_seconds() / 3600
            if len(net.snapshots) > 1 else 1.0
        )

        # Helper function to get total energy (TWh) across selected links
        def get_energy(df, link_ids):
            df_selected = df.reindex(columns=link_ids, fill_value=0.0)
            return (df_selected * timestep_hours).sum().sum() / 1e6  # MWh → TWh

        # Energy flows
        elec_input_twh = get_energy(net.links_t.p3, ft_link_ids)
        h2_input_twh = get_energy(net.links_t.p0, ft_link_ids)
        fuel_output_twh = get_energy(net.links_t.p1, ft_link_ids)

        def get_co2_flow(df, link_ids):
            df_selected = df.reindex(columns=link_ids, fill_value=0.0)
            return (df_selected * timestep_hours).sum().sum() / 1e6  # t → Mt
        
        co2_input_mt = get_co2_flow(net.links_t.p2, ft_link_ids)

        # Hydrogen in tons
        h2_tons = h2_input_twh * 1e9 / 33.33 / 1000  # TWh → kWh → kg → t

        # Extract year from network name
        match = re.search(r"\d{4}", name)
        if not match:
            continue
        year = int(match.group())

        results.append({
            "Year": year,
            "Used electricity (TWh)": elec_input_twh,
            "Used hydrogen (TWh)": h2_input_twh,
            "Used hydrogen (t)": h2_tons,
            "Used CO2 (Mt)": co2_input_mt,
            "Produced e-kerosene (TWh)": -fuel_output_twh,
        })

    # Compile and sort results
    df = pd.DataFrame(results)
    if df.empty:
        return df

    df["Year"] = df["Year"].astype(int)
<<<<<<< HEAD
    df = df.sort_values("Year")
    return df

#### VALIDATION HELPERS FUNCTIONS #####

def convert_two_country_code_to_three(country_code):
    """
    Convert a two-letter country code to a three-letter ISO country code.

    Args:
        country_code (str): Two-letter country code (ISO 3166-1 alpha-2).

    Returns:
        str: Three-letter country code (ISO 3166-1 alpha-3).
    """
    country = pycountry.countries.get(alpha_2=country_code)
    return country.alpha_3


def get_country_name(country_code):
    """ Input:
            country_code - two letter code of the country
        Output:
            country.name - corresponding name of the country
            country.alpha_3 - three letter code of the country
    """
    try:
        country = pycountry.countries.get(alpha_2=country_code)
        return country.name, country.alpha_3 if country else None
    except KeyError:
        return None
    

def get_data_EIA(data_path, country_code, year):
    """
    Retrieves energy generation data from the EIA dataset for a specified country and year.

    Args:
        data_path (str): Path to the EIA CSV file.
        country_code (str): Two-letter or three-letter country code (ISO).
        year (int or str): Year for which energy data is requested.

    Returns:
        pd.DataFrame: DataFrame containing energy generation data for the given country and year, 
                    or None if no matching country is found.
    """

    # Load EIA data from CSV file
    data = pd.read_csv(data_path)

    # Rename the second column to 'country' for consistency
    data.rename(columns={"Unnamed: 1": "country"}, inplace=True)

    # Remove leading and trailing spaces in the 'country' column
    data["country"] = data["country"].str.strip()

    # Extract the three-letter country code from the 'API' column
    data["code_3"] = data.dropna(subset=["API"])["API"].apply(
        lambda x: x.split('-')[2] if isinstance(x,
                                                str) and len(x.split('-')) > 3 else x
    )

    # Get the official country name and three-letter country code using the provided two-letter code
    country_name, country_code3 = get_country_name(country_code)

    # Check if the three-letter country code exists in the dataset
    if country_code3 and country_code3 in data.code_3.unique():
        # Retrieve the generation data for the specified year
        result = data.query("code_3 == @country_code3")[["country", str(year)]]

    # If not found by code, search by the country name
    elif country_name and country_name in data.country.unique():
        # Find the country index and retrieve generation data
        country_index = data.query("country == @country_name").index[0]
        result = data.iloc[country_index +
                           1:country_index+18][["country", str(year)]]

    else:
        # If no match is found, return None
        result = None

    # Convert the year column to float for numeric operations
    result[str(year)] = result[str(year)].astype(float)

    return result


def get_demand_ember(data, country_code, year):
    """
    Get the electricity demand for a given country and year from Ember data.

    Args:
        data (pd.DataFrame): Ember data.
        country_code (str): Country code (ISO 3166-1 alpha-2).
        year (int): Year of interest.

    Returns:
        float or None: Electricity demand if found, otherwise None.
    """
    demand = data[(data["Year"] == year)
                  & (data["Country code"] == country_code)
                  & (data["Category"] == "Electricity demand")
                  & (data["Subcategory"] == "Demand")]["Value"]

    if len(demand) != 0:
        return demand.iloc[0]
    return None


def preprocess_eia_data_detail(data):
    """
    Preprocesses the EIA energy data by renaming and filtering rows and columns.

    Args:
        data (pd.DataFrame): DataFrame containing EIA energy data.

    Returns:
        pd.DataFrame: Cleaned and preprocessed DataFrame ready for analysis.
    """

    # Strip the last 13 characters (descriptive text) from the 'country' column
    data["country"] = data["country"].apply(lambda x: x[:-13].strip())

    # Set 'country' as the index of the DataFrame
    data.set_index("country", inplace=True)

    # Rename columns to provide clarity
    data.columns = ["EIA data"]

    # Rename specific rows to match more standard terms
    data.rename(index={"Hydroelectricity": "Hydro",
                       "Biomass and waste": "Biomass",
                       "Hydroelectric pumped storage": "PHS"}, inplace=True)

    # Drop unwanted renewable energy categories
    data.drop(index=["Fossil fuels", "Renewables", "Non-hydroelectric renewables",
                     "Solar, tide, wave, fuel cell", "Tide and wave"], inplace=True)

    # Filter the DataFrame to only include relevant energy sources
    data = data.loc[["Nuclear", "Coal", "Natural gas", "Oil", "Geothermal", 
                     "Hydro", "PHS", "Solar", "Wind", "Biomass"], :]
    return data


def get_generation_capacity_ember_detail(data, three_country_code, year):
    """
    Get electricity generation by fuel type for a given country and year from Ember data.

    Args:
        data (pd.DataFrame): Ember data.
        three_country_code (str): Country code (ISO 3166-1 alpha-3).
        year (int): Year of interest.

    Returns:
        pd.DataFrame: Electricity generation by fuel type.
    """
    generation_ember = data[
        (data["Category"] == "Electricity generation")
        & (data["Country code"] == three_country_code)
        & (data["Year"] == year)
        & (data["Subcategory"] == "Fuel")
        & (data["Unit"] == "TWh")
    ][["Variable", "Value"]].reset_index(drop=True)

    # Drop irrelevant rows
    drop_row = ["Other Renewables"]
    generation_ember = generation_ember[~generation_ember["Variable"].isin(
        drop_row)]

    # Standardize fuel types
    generation_ember = generation_ember.replace({
        "Gas": "Natural gas",
        "Bioenergy": "Biomass",
        # "Coal": "Fossil fuels",
        # "Other Fossil": "Fossil fuels"
    })

    # Group by fuel type
    generation_ember = generation_ember.groupby("Variable").sum()
    generation_ember.loc["Load shedding"] = 0.0
    generation_ember.columns = ["Ember data"]

    return generation_ember


def get_installed_capacity_ember(data, three_country_code, year):
    """
    Get installed capacity by fuel type for a given country and year from Ember data.

    Args:
        data (pd.DataFrame): Ember data.
        three_country_code (str): Country code (ISO 3166-1 alpha-3).
        year (int): Year of interest.

    Returns:
        pd.DataFrame: Installed capacity by fuel type.
    """
    capacity_ember = data[
        (data["Country code"] == three_country_code)
        & (data["Year"] == year)
        & (data["Category"] == "Capacity")
        & (data["Subcategory"] == "Fuel")][["Variable", "Value"]].reset_index(drop=True)

    # Drop irrelevant rows
    drop_row = ["Other Renewables"]
    capacity_ember = capacity_ember[~capacity_ember["Variable"].isin(drop_row)]

    # Standardize fuel types
    capacity_ember = capacity_ember.replace({
        # "Gas": "Fossil fuels",
        "Bioenergy": "Biomass",
        # "Coal": "Fossil fuels",
        "Other Fossil": "Fossil fuels"
        })

    capacity_ember = capacity_ember.groupby("Variable").sum()
    capacity_ember.columns = ["Ember data"]

    return capacity_ember


def preprocess_eia_data(data):
    """
    Preprocesses the EIA energy data by renaming and filtering rows and columns.

    Args:
        data (pd.DataFrame): DataFrame containing EIA energy data.

    Returns:
        pd.DataFrame: Cleaned and preprocessed DataFrame ready for analysis.
    """

    # Strip the last 13 characters (descriptive text) from the 'country' column
    data["country"] = data["country"].apply(lambda x: x[:-13].strip())

    # Set 'country' as the index of the DataFrame
    data.set_index("country", inplace=True)

    # Rename columns to provide clarity
    data.columns = ["EIA data"]

    # Rename specific rows to match more standard terms
    data.rename(index={"Hydroelectricity": "Hydro",
                       "Biomass and waste": "Biomass",
                       "Hydroelectric pumped storage": "PHS"}, inplace=True)

    # Drop unwanted renewable energy categories
    data.drop(index=["Renewables", "Non-hydroelectric renewables",
                     "Geothermal", "Solar, tide, wave, fuel cell", "Tide and wave"], inplace=True)

    # Filter the DataFrame to only include relevant energy sources
    data = data.loc[["Nuclear", "Fossil fuels",
                     "Hydro", "PHS", "Solar", "Wind", "Biomass"], :]

    return data


def get_demand_pypsa(network):
    """
    Get the total electricity demand from the PyPSA-Earth network.

    Args:
        network (pypsa.Network): PyPSA network object.

    Returns:
        float: Total electricity demand in TWh.
    """
    demand_pypsa = network.loads_t.p_set.multiply(
        network.snapshot_weightings.objective, axis=0).sum().sum() / 1e6
    demand_pypsa = demand_pypsa.round(4)
    return demand_pypsa


def preprocess_eia_demand(path, horizon):
    statewise_df = pd.read_excel(path, sheet_name="Data")

    demand_df = statewise_df.loc[statewise_df['MSN'] == 'ESTXP']
    demand_df.set_index('State', inplace=True)
    
    # data is in million kWh (GWh) - hence dividing by 1e3 to get the data in TWh
    demand_df = demand_df[int(horizon)] / 1e3
    demand_df = demand_df.to_frame()
    demand_df.columns = ["EIA"]

    demand_df.drop(["US"], axis=0, inplace=True)
    return demand_df
=======
    return df.sort_values("Year")

def compute_ekerosene_production_cost_by_region(networks: dict):
    import pandas as pd
    import re

    for name, net in networks.items():
        year_match = re.search(r"\d{4}", name)
        if not year_match:
            continue
        year = year_match.group()

        ft_links = net.links[
            (net.links.carrier.str.contains("Fischer", case=False, na=False)) &
            (
                (net.links.get("p_nom_opt", 0) > 0) |
                ((net.links.get("p_nom", 0) > 0) & (net.links.get("p_nom_extendable", False) == False))
            )
        ]
        if ft_links.empty:
            continue

        ft_link_ids = [
            l for l in ft_links.index
            if all(l in getattr(net.links_t, p).columns for p in ["p0", "p1", "p2", "p3"])
        ]
        if not ft_link_ids:
            continue

        timestep_hours = (
            (net.snapshots[1] - net.snapshots[0]).total_seconds() / 3600
            if len(net.snapshots) > 1 else 1.0
        )

        records = []

        for link in ft_link_ids:
            try:
                region = net.buses.at[ft_links.at[link, "bus1"], "grid_region"]
            except KeyError:
                continue

            elec_price = net.buses_t.marginal_price[ft_links.at[link, "bus3"]]
            h2_price   = net.buses_t.marginal_price[ft_links.at[link, "bus0"]]
            co2_price  = net.buses_t.marginal_price[ft_links.at[link, "bus2"]]

            p1 = -net.links_t.p1[link] * timestep_hours  # Output (MWh)
            p3 =  net.links_t.p3[link] * timestep_hours  # Electricity in (MWh)
            p0 =  net.links_t.p0[link] * timestep_hours  # H2 in (MWh)
            p2 =  net.links_t.p2[link].clip(upper=0) * timestep_hours  # CO2 in (t), negative only

            prod = p1.sum() / 1e6  # MWh → TWh

            if prod < 1e-3:
                continue  # skip links with negligible production

            fuel_output_safe = p1.sum()

            elec_cost = (p3 * elec_price).sum() / fuel_output_safe
            h2_cost   = (p0 * h2_price).sum() / fuel_output_safe
            co2_cost  = (-p2 * co2_price).sum() / fuel_output_safe  # cost per MWh of product

            total_cost = elec_cost + h2_cost + co2_cost  # USD/MWh of product

            records.append({
                "Grid Region": region,
                "Production (TWh)": prod,
                "Electricity cost (USD/MWh e-kerosene)": elec_cost,
                "Hydrogen cost (USD/MWh e-kerosene)": h2_cost,
                "CO2 cost (USD/MWh e-kerosene)": co2_cost,
                "Total production cost (USD/MWh e-kerosene)": total_cost,
            })

        if not records:
            continue

        df = pd.DataFrame(records)

        # Weighted average per region based on production
        def weighted_avg(group, col):
            return (group[col] * group["Production (TWh)"]).sum() / group["Production (TWh)"].sum()

        grouped = df.groupby("Grid Region")
        df_grouped = grouped.apply(lambda g: pd.Series({
            "Production (TWh)": g["Production (TWh)"].sum(),
            "Electricity cost (USD/MWh e-kerosene)": weighted_avg(g, "Electricity cost (USD/MWh e-kerosene)"),
            "Hydrogen cost (USD/MWh e-kerosene)": weighted_avg(g, "Hydrogen cost (USD/MWh e-kerosene)"),
            "CO2 cost (USD/MWh e-kerosene)": weighted_avg(g, "CO2 cost (USD/MWh e-kerosene)"),
            "Total production cost (USD/MWh e-kerosene)": weighted_avg(g, "Total production cost (USD/MWh e-kerosene)"),
        }))

        df_grouped = df_grouped[df_grouped["Production (TWh)"] >= 1e-3]
        if df_grouped.empty:
            continue

        print(f"\n{year}:\n")
        display(
            df_grouped.round(2).style.format({
                "Production (TWh)": "{:,.2f}",
                "Electricity cost (USD/MWh e-kerosene)": "{:,.2f}",
                "Hydrogen cost (USD/MWh e-kerosene)": "{:,.2f}",
                "CO2 cost (USD/MWh e-kerosene)": "{:.2f}",
                "Total production cost (USD/MWh e-kerosene)": "{:,.2f}",
            }).hide(axis="index")
        )

        total_prod = df_grouped["Production (TWh)"].sum()
        weighted_avg_cost = (
            (df_grouped["Total production cost (USD/MWh e-kerosene)"] * df_grouped["Production (TWh)"]).sum()
            / total_prod
        )
        print(f"Weighted average production cost: {weighted_avg_cost:.2f} USD/MWh")
>>>>>>> 8178169b
<|MERGE_RESOLUTION|>--- conflicted
+++ resolved
@@ -2524,294 +2524,6 @@
         return df
 
     df["Year"] = df["Year"].astype(int)
-<<<<<<< HEAD
-    df = df.sort_values("Year")
-    return df
-
-#### VALIDATION HELPERS FUNCTIONS #####
-
-def convert_two_country_code_to_three(country_code):
-    """
-    Convert a two-letter country code to a three-letter ISO country code.
-
-    Args:
-        country_code (str): Two-letter country code (ISO 3166-1 alpha-2).
-
-    Returns:
-        str: Three-letter country code (ISO 3166-1 alpha-3).
-    """
-    country = pycountry.countries.get(alpha_2=country_code)
-    return country.alpha_3
-
-
-def get_country_name(country_code):
-    """ Input:
-            country_code - two letter code of the country
-        Output:
-            country.name - corresponding name of the country
-            country.alpha_3 - three letter code of the country
-    """
-    try:
-        country = pycountry.countries.get(alpha_2=country_code)
-        return country.name, country.alpha_3 if country else None
-    except KeyError:
-        return None
-    
-
-def get_data_EIA(data_path, country_code, year):
-    """
-    Retrieves energy generation data from the EIA dataset for a specified country and year.
-
-    Args:
-        data_path (str): Path to the EIA CSV file.
-        country_code (str): Two-letter or three-letter country code (ISO).
-        year (int or str): Year for which energy data is requested.
-
-    Returns:
-        pd.DataFrame: DataFrame containing energy generation data for the given country and year, 
-                    or None if no matching country is found.
-    """
-
-    # Load EIA data from CSV file
-    data = pd.read_csv(data_path)
-
-    # Rename the second column to 'country' for consistency
-    data.rename(columns={"Unnamed: 1": "country"}, inplace=True)
-
-    # Remove leading and trailing spaces in the 'country' column
-    data["country"] = data["country"].str.strip()
-
-    # Extract the three-letter country code from the 'API' column
-    data["code_3"] = data.dropna(subset=["API"])["API"].apply(
-        lambda x: x.split('-')[2] if isinstance(x,
-                                                str) and len(x.split('-')) > 3 else x
-    )
-
-    # Get the official country name and three-letter country code using the provided two-letter code
-    country_name, country_code3 = get_country_name(country_code)
-
-    # Check if the three-letter country code exists in the dataset
-    if country_code3 and country_code3 in data.code_3.unique():
-        # Retrieve the generation data for the specified year
-        result = data.query("code_3 == @country_code3")[["country", str(year)]]
-
-    # If not found by code, search by the country name
-    elif country_name and country_name in data.country.unique():
-        # Find the country index and retrieve generation data
-        country_index = data.query("country == @country_name").index[0]
-        result = data.iloc[country_index +
-                           1:country_index+18][["country", str(year)]]
-
-    else:
-        # If no match is found, return None
-        result = None
-
-    # Convert the year column to float for numeric operations
-    result[str(year)] = result[str(year)].astype(float)
-
-    return result
-
-
-def get_demand_ember(data, country_code, year):
-    """
-    Get the electricity demand for a given country and year from Ember data.
-
-    Args:
-        data (pd.DataFrame): Ember data.
-        country_code (str): Country code (ISO 3166-1 alpha-2).
-        year (int): Year of interest.
-
-    Returns:
-        float or None: Electricity demand if found, otherwise None.
-    """
-    demand = data[(data["Year"] == year)
-                  & (data["Country code"] == country_code)
-                  & (data["Category"] == "Electricity demand")
-                  & (data["Subcategory"] == "Demand")]["Value"]
-
-    if len(demand) != 0:
-        return demand.iloc[0]
-    return None
-
-
-def preprocess_eia_data_detail(data):
-    """
-    Preprocesses the EIA energy data by renaming and filtering rows and columns.
-
-    Args:
-        data (pd.DataFrame): DataFrame containing EIA energy data.
-
-    Returns:
-        pd.DataFrame: Cleaned and preprocessed DataFrame ready for analysis.
-    """
-
-    # Strip the last 13 characters (descriptive text) from the 'country' column
-    data["country"] = data["country"].apply(lambda x: x[:-13].strip())
-
-    # Set 'country' as the index of the DataFrame
-    data.set_index("country", inplace=True)
-
-    # Rename columns to provide clarity
-    data.columns = ["EIA data"]
-
-    # Rename specific rows to match more standard terms
-    data.rename(index={"Hydroelectricity": "Hydro",
-                       "Biomass and waste": "Biomass",
-                       "Hydroelectric pumped storage": "PHS"}, inplace=True)
-
-    # Drop unwanted renewable energy categories
-    data.drop(index=["Fossil fuels", "Renewables", "Non-hydroelectric renewables",
-                     "Solar, tide, wave, fuel cell", "Tide and wave"], inplace=True)
-
-    # Filter the DataFrame to only include relevant energy sources
-    data = data.loc[["Nuclear", "Coal", "Natural gas", "Oil", "Geothermal", 
-                     "Hydro", "PHS", "Solar", "Wind", "Biomass"], :]
-    return data
-
-
-def get_generation_capacity_ember_detail(data, three_country_code, year):
-    """
-    Get electricity generation by fuel type for a given country and year from Ember data.
-
-    Args:
-        data (pd.DataFrame): Ember data.
-        three_country_code (str): Country code (ISO 3166-1 alpha-3).
-        year (int): Year of interest.
-
-    Returns:
-        pd.DataFrame: Electricity generation by fuel type.
-    """
-    generation_ember = data[
-        (data["Category"] == "Electricity generation")
-        & (data["Country code"] == three_country_code)
-        & (data["Year"] == year)
-        & (data["Subcategory"] == "Fuel")
-        & (data["Unit"] == "TWh")
-    ][["Variable", "Value"]].reset_index(drop=True)
-
-    # Drop irrelevant rows
-    drop_row = ["Other Renewables"]
-    generation_ember = generation_ember[~generation_ember["Variable"].isin(
-        drop_row)]
-
-    # Standardize fuel types
-    generation_ember = generation_ember.replace({
-        "Gas": "Natural gas",
-        "Bioenergy": "Biomass",
-        # "Coal": "Fossil fuels",
-        # "Other Fossil": "Fossil fuels"
-    })
-
-    # Group by fuel type
-    generation_ember = generation_ember.groupby("Variable").sum()
-    generation_ember.loc["Load shedding"] = 0.0
-    generation_ember.columns = ["Ember data"]
-
-    return generation_ember
-
-
-def get_installed_capacity_ember(data, three_country_code, year):
-    """
-    Get installed capacity by fuel type for a given country and year from Ember data.
-
-    Args:
-        data (pd.DataFrame): Ember data.
-        three_country_code (str): Country code (ISO 3166-1 alpha-3).
-        year (int): Year of interest.
-
-    Returns:
-        pd.DataFrame: Installed capacity by fuel type.
-    """
-    capacity_ember = data[
-        (data["Country code"] == three_country_code)
-        & (data["Year"] == year)
-        & (data["Category"] == "Capacity")
-        & (data["Subcategory"] == "Fuel")][["Variable", "Value"]].reset_index(drop=True)
-
-    # Drop irrelevant rows
-    drop_row = ["Other Renewables"]
-    capacity_ember = capacity_ember[~capacity_ember["Variable"].isin(drop_row)]
-
-    # Standardize fuel types
-    capacity_ember = capacity_ember.replace({
-        # "Gas": "Fossil fuels",
-        "Bioenergy": "Biomass",
-        # "Coal": "Fossil fuels",
-        "Other Fossil": "Fossil fuels"
-        })
-
-    capacity_ember = capacity_ember.groupby("Variable").sum()
-    capacity_ember.columns = ["Ember data"]
-
-    return capacity_ember
-
-
-def preprocess_eia_data(data):
-    """
-    Preprocesses the EIA energy data by renaming and filtering rows and columns.
-
-    Args:
-        data (pd.DataFrame): DataFrame containing EIA energy data.
-
-    Returns:
-        pd.DataFrame: Cleaned and preprocessed DataFrame ready for analysis.
-    """
-
-    # Strip the last 13 characters (descriptive text) from the 'country' column
-    data["country"] = data["country"].apply(lambda x: x[:-13].strip())
-
-    # Set 'country' as the index of the DataFrame
-    data.set_index("country", inplace=True)
-
-    # Rename columns to provide clarity
-    data.columns = ["EIA data"]
-
-    # Rename specific rows to match more standard terms
-    data.rename(index={"Hydroelectricity": "Hydro",
-                       "Biomass and waste": "Biomass",
-                       "Hydroelectric pumped storage": "PHS"}, inplace=True)
-
-    # Drop unwanted renewable energy categories
-    data.drop(index=["Renewables", "Non-hydroelectric renewables",
-                     "Geothermal", "Solar, tide, wave, fuel cell", "Tide and wave"], inplace=True)
-
-    # Filter the DataFrame to only include relevant energy sources
-    data = data.loc[["Nuclear", "Fossil fuels",
-                     "Hydro", "PHS", "Solar", "Wind", "Biomass"], :]
-
-    return data
-
-
-def get_demand_pypsa(network):
-    """
-    Get the total electricity demand from the PyPSA-Earth network.
-
-    Args:
-        network (pypsa.Network): PyPSA network object.
-
-    Returns:
-        float: Total electricity demand in TWh.
-    """
-    demand_pypsa = network.loads_t.p_set.multiply(
-        network.snapshot_weightings.objective, axis=0).sum().sum() / 1e6
-    demand_pypsa = demand_pypsa.round(4)
-    return demand_pypsa
-
-
-def preprocess_eia_demand(path, horizon):
-    statewise_df = pd.read_excel(path, sheet_name="Data")
-
-    demand_df = statewise_df.loc[statewise_df['MSN'] == 'ESTXP']
-    demand_df.set_index('State', inplace=True)
-    
-    # data is in million kWh (GWh) - hence dividing by 1e3 to get the data in TWh
-    demand_df = demand_df[int(horizon)] / 1e3
-    demand_df = demand_df.to_frame()
-    demand_df.columns = ["EIA"]
-
-    demand_df.drop(["US"], axis=0, inplace=True)
-    return demand_df
-=======
     return df.sort_values("Year")
 
 def compute_ekerosene_production_cost_by_region(networks: dict):
@@ -2924,4 +2636,288 @@
             / total_prod
         )
         print(f"Weighted average production cost: {weighted_avg_cost:.2f} USD/MWh")
->>>>>>> 8178169b
+
+
+#### VALIDATION HELPERS FUNCTIONS #####
+
+def convert_two_country_code_to_three(country_code):
+    """
+    Convert a two-letter country code to a three-letter ISO country code.
+
+    Args:
+        country_code (str): Two-letter country code (ISO 3166-1 alpha-2).
+
+    Returns:
+        str: Three-letter country code (ISO 3166-1 alpha-3).
+    """
+    country = pycountry.countries.get(alpha_2=country_code)
+    return country.alpha_3
+
+
+def get_country_name(country_code):
+    """ Input:
+            country_code - two letter code of the country
+        Output:
+            country.name - corresponding name of the country
+            country.alpha_3 - three letter code of the country
+    """
+    try:
+        country = pycountry.countries.get(alpha_2=country_code)
+        return country.name, country.alpha_3 if country else None
+    except KeyError:
+        return None
+    
+
+def get_data_EIA(data_path, country_code, year):
+    """
+    Retrieves energy generation data from the EIA dataset for a specified country and year.
+
+    Args:
+        data_path (str): Path to the EIA CSV file.
+        country_code (str): Two-letter or three-letter country code (ISO).
+        year (int or str): Year for which energy data is requested.
+
+    Returns:
+        pd.DataFrame: DataFrame containing energy generation data for the given country and year, 
+                    or None if no matching country is found.
+    """
+
+    # Load EIA data from CSV file
+    data = pd.read_csv(data_path)
+
+    # Rename the second column to 'country' for consistency
+    data.rename(columns={"Unnamed: 1": "country"}, inplace=True)
+
+    # Remove leading and trailing spaces in the 'country' column
+    data["country"] = data["country"].str.strip()
+
+    # Extract the three-letter country code from the 'API' column
+    data["code_3"] = data.dropna(subset=["API"])["API"].apply(
+        lambda x: x.split('-')[2] if isinstance(x,
+                                                str) and len(x.split('-')) > 3 else x
+    )
+
+    # Get the official country name and three-letter country code using the provided two-letter code
+    country_name, country_code3 = get_country_name(country_code)
+
+    # Check if the three-letter country code exists in the dataset
+    if country_code3 and country_code3 in data.code_3.unique():
+        # Retrieve the generation data for the specified year
+        result = data.query("code_3 == @country_code3")[["country", str(year)]]
+
+    # If not found by code, search by the country name
+    elif country_name and country_name in data.country.unique():
+        # Find the country index and retrieve generation data
+        country_index = data.query("country == @country_name").index[0]
+        result = data.iloc[country_index +
+                           1:country_index+18][["country", str(year)]]
+
+    else:
+        # If no match is found, return None
+        result = None
+
+    # Convert the year column to float for numeric operations
+    result[str(year)] = result[str(year)].astype(float)
+
+    return result
+
+
+def get_demand_ember(data, country_code, year):
+    """
+    Get the electricity demand for a given country and year from Ember data.
+
+    Args:
+        data (pd.DataFrame): Ember data.
+        country_code (str): Country code (ISO 3166-1 alpha-2).
+        year (int): Year of interest.
+
+    Returns:
+        float or None: Electricity demand if found, otherwise None.
+    """
+    demand = data[(data["Year"] == year)
+                  & (data["Country code"] == country_code)
+                  & (data["Category"] == "Electricity demand")
+                  & (data["Subcategory"] == "Demand")]["Value"]
+
+    if len(demand) != 0:
+        return demand.iloc[0]
+    return None
+
+
+def preprocess_eia_data_detail(data):
+    """
+    Preprocesses the EIA energy data by renaming and filtering rows and columns.
+
+    Args:
+        data (pd.DataFrame): DataFrame containing EIA energy data.
+
+    Returns:
+        pd.DataFrame: Cleaned and preprocessed DataFrame ready for analysis.
+    """
+
+    # Strip the last 13 characters (descriptive text) from the 'country' column
+    data["country"] = data["country"].apply(lambda x: x[:-13].strip())
+
+    # Set 'country' as the index of the DataFrame
+    data.set_index("country", inplace=True)
+
+    # Rename columns to provide clarity
+    data.columns = ["EIA data"]
+
+    # Rename specific rows to match more standard terms
+    data.rename(index={"Hydroelectricity": "Hydro",
+                       "Biomass and waste": "Biomass",
+                       "Hydroelectric pumped storage": "PHS"}, inplace=True)
+
+    # Drop unwanted renewable energy categories
+    data.drop(index=["Fossil fuels", "Renewables", "Non-hydroelectric renewables",
+                     "Solar, tide, wave, fuel cell", "Tide and wave"], inplace=True)
+
+    # Filter the DataFrame to only include relevant energy sources
+    data = data.loc[["Nuclear", "Coal", "Natural gas", "Oil", "Geothermal", 
+                     "Hydro", "PHS", "Solar", "Wind", "Biomass"], :]
+    return data
+
+
+def get_generation_capacity_ember_detail(data, three_country_code, year):
+    """
+    Get electricity generation by fuel type for a given country and year from Ember data.
+
+    Args:
+        data (pd.DataFrame): Ember data.
+        three_country_code (str): Country code (ISO 3166-1 alpha-3).
+        year (int): Year of interest.
+
+    Returns:
+        pd.DataFrame: Electricity generation by fuel type.
+    """
+    generation_ember = data[
+        (data["Category"] == "Electricity generation")
+        & (data["Country code"] == three_country_code)
+        & (data["Year"] == year)
+        & (data["Subcategory"] == "Fuel")
+        & (data["Unit"] == "TWh")
+    ][["Variable", "Value"]].reset_index(drop=True)
+
+    # Drop irrelevant rows
+    drop_row = ["Other Renewables"]
+    generation_ember = generation_ember[~generation_ember["Variable"].isin(
+        drop_row)]
+
+    # Standardize fuel types
+    generation_ember = generation_ember.replace({
+        "Gas": "Natural gas",
+        "Bioenergy": "Biomass",
+        # "Coal": "Fossil fuels",
+        # "Other Fossil": "Fossil fuels"
+    })
+
+    # Group by fuel type
+    generation_ember = generation_ember.groupby("Variable").sum()
+    generation_ember.loc["Load shedding"] = 0.0
+    generation_ember.columns = ["Ember data"]
+
+    return generation_ember
+
+
+def get_installed_capacity_ember(data, three_country_code, year):
+    """
+    Get installed capacity by fuel type for a given country and year from Ember data.
+
+    Args:
+        data (pd.DataFrame): Ember data.
+        three_country_code (str): Country code (ISO 3166-1 alpha-3).
+        year (int): Year of interest.
+
+    Returns:
+        pd.DataFrame: Installed capacity by fuel type.
+    """
+    capacity_ember = data[
+        (data["Country code"] == three_country_code)
+        & (data["Year"] == year)
+        & (data["Category"] == "Capacity")
+        & (data["Subcategory"] == "Fuel")][["Variable", "Value"]].reset_index(drop=True)
+
+    # Drop irrelevant rows
+    drop_row = ["Other Renewables"]
+    capacity_ember = capacity_ember[~capacity_ember["Variable"].isin(drop_row)]
+
+    # Standardize fuel types
+    capacity_ember = capacity_ember.replace({
+        # "Gas": "Fossil fuels",
+        "Bioenergy": "Biomass",
+        # "Coal": "Fossil fuels",
+        "Other Fossil": "Fossil fuels"
+        })
+
+    capacity_ember = capacity_ember.groupby("Variable").sum()
+    capacity_ember.columns = ["Ember data"]
+
+    return capacity_ember
+
+
+def preprocess_eia_data(data):
+    """
+    Preprocesses the EIA energy data by renaming and filtering rows and columns.
+
+    Args:
+        data (pd.DataFrame): DataFrame containing EIA energy data.
+
+    Returns:
+        pd.DataFrame: Cleaned and preprocessed DataFrame ready for analysis.
+    """
+
+    # Strip the last 13 characters (descriptive text) from the 'country' column
+    data["country"] = data["country"].apply(lambda x: x[:-13].strip())
+
+    # Set 'country' as the index of the DataFrame
+    data.set_index("country", inplace=True)
+
+    # Rename columns to provide clarity
+    data.columns = ["EIA data"]
+
+    # Rename specific rows to match more standard terms
+    data.rename(index={"Hydroelectricity": "Hydro",
+                       "Biomass and waste": "Biomass",
+                       "Hydroelectric pumped storage": "PHS"}, inplace=True)
+
+    # Drop unwanted renewable energy categories
+    data.drop(index=["Renewables", "Non-hydroelectric renewables",
+                     "Geothermal", "Solar, tide, wave, fuel cell", "Tide and wave"], inplace=True)
+
+    # Filter the DataFrame to only include relevant energy sources
+    data = data.loc[["Nuclear", "Fossil fuels",
+                     "Hydro", "PHS", "Solar", "Wind", "Biomass"], :]
+
+    return data
+
+
+def get_demand_pypsa(network):
+    """
+    Get the total electricity demand from the PyPSA-Earth network.
+
+    Args:
+        network (pypsa.Network): PyPSA network object.
+
+    Returns:
+        float: Total electricity demand in TWh.
+    """
+    demand_pypsa = network.loads_t.p_set.multiply(
+        network.snapshot_weightings.objective, axis=0).sum().sum() / 1e6
+    demand_pypsa = demand_pypsa.round(4)
+    return demand_pypsa
+
+
+def preprocess_eia_demand(path, horizon):
+    statewise_df = pd.read_excel(path, sheet_name="Data")
+
+    demand_df = statewise_df.loc[statewise_df['MSN'] == 'ESTXP']
+    demand_df.set_index('State', inplace=True)
+    
+    # data is in million kWh (GWh) - hence dividing by 1e3 to get the data in TWh
+    demand_df = demand_df[int(horizon)] / 1e3
+    demand_df = demand_df.to_frame()
+    demand_df.columns = ["EIA"]
+
+    demand_df.drop(["US"], axis=0, inplace=True)
+    return demand_df
