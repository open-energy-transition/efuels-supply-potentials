# SPDX-FileCopyrightText:  Open Energy Transition gGmbH
#
# SPDX-License-Identifier: AGPL-3.0-or-later

import os
import sys
sys.path.append(os.path.abspath(os.path.join(__file__ ,"../../")))
sys.path.append(os.path.abspath(os.path.join(__file__ ,"../../submodules/pypsa-earth/scripts/")))
import pandas as pd
import numpy as np
import geopandas as gpd
from scripts._helper import mock_snakemake, update_config_from_wildcards, create_logger, \
                            configure_logging, load_network
from _helpers import prepare_costs
from prepare_sector_network import normalize_by_country, p_set_from_scaling
from build_demand_profiles_from_eia import read_data_center_profiles


logger = create_logger(__name__)


def add_ammonia(n):
    """
        Adds ammonia buses and stores, and adds links between ammonia and hydrogen bus
    """
    # add ammonia carrier
    n.add("Carrier", "NH3")

    # add ammonia bus
    n.madd(
        "Bus",
        nodes + " NH3",
        location=nodes,
        carrier="NH3",
    )
    logger.info("Added Ammonia buses and carrier")

    # enable ammonia production flexibility
    if "ammonia" in config["custom_industry"]["production_flexibility"]:
        # add ammonia stores
        n.madd(
            "Store",
            nodes + " ammonia store",
            bus=nodes + " NH3",
            e_nom_extendable=True,
            e_cyclic=True,
            carrier="ammonia store",
            capital_cost=costs.at["NH3 (l) storage tank incl. liquefaction", "fixed"],
            lifetime=costs.at["NH3 (l) storage tank incl. liquefaction", "lifetime"],
        )
        logger.info("Added Ammonia stores")

    # add Haber-Bosch process to produce ammonia from hydrogen and electricity
    n.madd(
        "Link",
        nodes + " Haber-Bosch",
        bus0=nodes,
        bus1=nodes + " NH3",
        bus2=nodes + " H2",
        p_nom_extendable=True,
        carrier="Haber-Bosch",
        efficiency=1 / costs.at["Haber-Bosch", "electricity-input"],
        efficiency2=-costs.at["Haber-Bosch", "hydrogen-input"]
        / costs.at["Haber-Bosch", "electricity-input"],
        capital_cost=costs.at["Haber-Bosch", "fixed"]
        / costs.at["Haber-Bosch", "electricity-input"],
        marginal_cost=costs.at["Haber-Bosch", "VOM"]
        / costs.at["Haber-Bosch", "electricity-input"],
        lifetime=costs.at["Haber-Bosch", "lifetime"],
    )
    logger.info("Added Haber-Bosch process to produce ammonia from hydrogen and electricity")

    # add ammonia demand in MWh
    p_set = industrial_demand.loc[nodes, "ammonia"].rename(index=lambda x: x + " NH3") / nhours
    n.madd(
        "Load",
        nodes + " NH3",
        bus=nodes + " NH3",
        p_set=p_set,
        carrier="NH3",
    )
    logger.info("Added ammonia demand to ammonia buses")

    # CCS retrofit for ammonia
    if "ammonia" in snakemake.params.ccs_retrofit:
        # prepare buses for SMR CC
        SMR_CC_links = n.links.query("carrier == 'SMR'").copy().rename(index=lambda x: x + " CC")
        gas_buses = SMR_CC_links.bus0
        h2_buses = SMR_CC_links.bus1
        co2_stored_buses = gas_buses.str.replace("gas", "co2 stored")
        elec_buses = gas_buses.str.replace(" gas", "")

        # compute capital costs of SMR CC
        capital_cost = (
            costs.at["SMR", "fixed"]
            + costs.at["ammonia carbon capture retrofit", "fixed"]
            * costs.at["gas", "CO2 intensity"]
            * costs.at["ammonia carbon capture retrofit", "capture_rate"]
        )

        # add SMR CC
        n.madd(
            "Link",
            SMR_CC_links.index,
            bus0=gas_buses,
            bus1=h2_buses,
            bus2="co2 atmoshpere",
            bus3=co2_stored_buses,
            bus4=elec_buses,
            p_nom_extendable=True,
            carrier="SMR CC",
            efficiency=costs.at["SMR CC", "efficiency"],
            efficiency2=costs.at["gas", "CO2 intensity"]
            * (1 - costs.at["ammonia carbon capture retrofit", "capture_rate"]),
            efficiency3=costs.at["gas", "CO2 intensity"]
            * costs.at["ammonia carbon capture retrofit", "capture_rate"],
            efficiency4=-costs.at["ammonia carbon capture retrofit", "electricity-input"]
            * costs.at["gas", "CO2 intensity"]
            * costs.at["ammonia carbon capture retrofit", "capture_rate"],
            capital_cost=capital_cost,
            lifetime=costs.at["ammonia carbon capture retrofit", "lifetime"],
        )
        logger.info("Added SMR CC to retrofit ammonia plants")


def add_ethanol(n):
    """
        Adds ethanol buses and stores, and adds links between ethanol and hydrogen bus
    """
    # bioethanol crop carrier
    n.add("Carrier", "bioethanol crop")

    # add bioethanol crop bus
    n.madd(
        "Bus",
        nodes + " bioethanol crop",
        location=nodes,
        carrier="bioethanol crop",
    )

    # add bioethanol crop stores
    n.madd(
        "Store",
        nodes + " bioethanol crop store",
        bus=nodes + " bioethanol crop",
        e_nom_extendable=True,
        e_cyclic=True,
        carrier="bioethanol crop store",
    )

    # add bioethanol crop generator
    n.madd(
        "Generator",
        nodes + " bioethanol crop",
        bus=nodes + " bioethanol crop",
        p_nom_extendable=True,
        carrier="bioethanol crop",
        marginal_cost=costs.at["bioethanol crops", "fuel"],
    )
    logger.info("Added bioethanol crop carrier, buses, generators and stores")

    # add ethanol carrier
    n.add("Carrier", "ethanol")

    # add ethanol bus
    n.madd(
        "Bus",
        nodes + " ethanol",
        location=nodes,
        carrier="ethanol",
    )
    logger.info("Added ethanol carrier and buses")

    # add links of ethanol from starch crop
    n.madd(
        "Link",
        nodes + " ethanol from starch",
        bus0=nodes + " bioethanol crop",
        bus1=nodes + " ethanol",
        p_nom_extendable=True,
        carrier="ethanol from starch",
        efficiency=costs.at["ethanol from starch crop", "efficiency"],
        capital_cost=costs.at["ethanol from starch crop", "fixed"]
        * costs.at["ethanol from starch crop", "efficiency"],
        marginal_cost=costs.at["ethanol from starch crop", "VOM"],
        lifetime=costs.at["ethanol from starch crop", "lifetime"],
    )
    logger.info("Added links to model starch-based ethanol plants")

    # add ethanol demand in MWh
    p_set = industrial_demand.loc[nodes, "ethanol"].rename(index=lambda x: x + " ethanol") / nhours
    n.madd(
        "Load",
        nodes + " ethanol",
        bus=nodes + " ethanol",
        p_set=p_set,
        carrier="ethanol",
    )
    logger.info("Added ethanol demand to ethanol buses")

    # CCS retrofit for ethanol
    if "ethanol" in snakemake.params.ccs_retrofit:
        # calculate capital cost of ethanol from starch CC
        capital_cost = (
            costs.at["ethanol from starch crop", "fixed"]
            * costs.at["ethanol from starch crop", "efficiency"]
            + costs.at["ethanol carbon capture retrofit", "fixed"]
            * costs.at["bioethanol crops", "CO2 intensity"]
            * costs.at["ethanol carbon capture retrofit", "capture_rate"]
        )

        # add ethanol from starch CC
        n.madd(
            "Link",
            nodes + " ethanol from starch CC",
            bus0=nodes + " bioethanol crop",
            bus1=nodes + " ethanol",
            bus2=nodes + " co2 stored",
            bus3=nodes,
            p_nom_extendable=True,
            carrier="ethanol from starch CC",
            efficiency=costs.at["ethanol from starch crop", "efficiency"],
            efficiency2=costs.at["bioethanol crops", "CO2 intensity"]
            * costs.at["ethanol carbon capture retrofit", "capture_rate"],
            efficiency3=-costs.at["ethanol carbon capture retrofit", "electricity-input"]
            * costs.at["bioethanol crops", "CO2 intensity"]
            * costs.at["ethanol carbon capture retrofit", "capture_rate"],
            capital_cost=capital_cost,
            marginal_cost=costs.at["ethanol from starch crop", "VOM"],
            lifetime=costs.at["ethanol carbon capture retrofit", "lifetime"],
        )
        logger.info("Added ethanol from starch CC plants")


def add_steel(n):
    """
        Adds steel buses and stores, and adds links to produce iron and steel
    """
    # add iron ore carrier
    n.add("Carrier", "iron ore")

    # add iron ore bus
    n.madd(
        "Bus",
        nodes + " iron ore",
        location=nodes,
        carrier="iron ore",
    )

    # add iron ore stores
    n.madd(
        "Store",
        nodes + " iron ore store",
        bus=nodes + " iron ore",
        e_nom_extendable=True,
        e_cyclic=True,
        carrier="iron ore store",
    )

    # add iron ore generator
    n.madd(
        "Generator",
        nodes + " iron ore",
        bus=nodes + " iron ore",
        p_nom_extendable=True,
        carrier="iron ore",
    )
    logger.info("Added iron ore carrier, buses, stores and generators")

    # add DRI carrier
    n.add("Carrier", "DRI")

    # add DRI bus
    n.madd(
        "Bus",
        nodes + " DRI",
        location=nodes,
        carrier="DRI",
    )
    logger.info("Added DRI carrier and buses")

    # add DRI load in ton
    p_set = industrial_demand.loc[nodes, "DRI + Electric arc"].rename(index=lambda x: x + " DRI") * 1e3 / nhours
    n.madd(
        "Load",
        nodes + " DRI",
        bus=nodes + " DRI",
        p_set=p_set,
        carrier="DRI",
    )
    logger.info("Added DRI demand to DRI buses")

    # add DRI process to produce DRI/sponge iron from gas
    n.madd(
        "Link",
        nodes + " DRI",
        bus0=nodes + " gas",
        bus1=nodes + " DRI",
        bus2=nodes + " iron ore",
        bus3="co2 atmoshpere",
        p_nom_extendable=True,
        carrier="DRI",
        efficiency=1/costs.at["natural gas direct iron reduction furnace", "gas-input"],
        efficiency2=-costs.at["natural gas direct iron reduction furnace", "ore-input"]
        / costs.at["natural gas direct iron reduction furnace", "gas-input"],
        efficiency3=costs.at["gas", "CO2 intensity"],
        capital_cost=costs.at["natural gas direct iron reduction furnace", "fixed"]
        / costs.at["natural gas direct iron reduction furnace", "gas-input"],
        lifetime=costs.at["natural gas direct iron reduction furnace", "lifetime"],
    )
    logger.info("Added DRI process to produce steel from gas and electricity")

    # CCS retrofit for DRI
    if "steel" in snakemake.params.ccs_retrofit:
        # calculate capital cost of DRI CC
        capital_cost = (
            costs.at["natural gas direct iron reduction furnace", "fixed"]
            / costs.at["natural gas direct iron reduction furnace", "gas-input"]
            + costs.at["steel carbon capture retrofit", "fixed"]
            * costs.at["gas", "CO2 intensity"]
            * costs.at["steel carbon capture retrofit", "capture_rate"]
        )

        # add DRI CC
        n.madd(
            "Link",
            nodes + " DRI CC",
            bus0=nodes + " gas",
            bus1=nodes + " DRI",
            bus2=nodes + " iron ore",
            bus3="co2 atmoshpere",
            bus4=nodes + " co2 stored",
            bus5=nodes,
            p_nom_extendable=True,
            carrier="DRI CC",
            efficiency=1/costs.at["natural gas direct iron reduction furnace", "gas-input"],
            efficiency2=-costs.at["natural gas direct iron reduction furnace", "ore-input"]
            / costs.at["natural gas direct iron reduction furnace", "gas-input"],
            efficiency3=costs.at["gas", "CO2 intensity"]
            * (1 - costs.at["steel carbon capture retrofit", "capture_rate"]),
            efficiency4=costs.at["gas", "CO2 intensity"]
            * costs.at["steel carbon capture retrofit", "capture_rate"],
            efficiency5=-costs.at["steel carbon capture retrofit", "electricity-input"]
            * costs.at["gas", "CO2 intensity"]
            * costs.at["steel carbon capture retrofit", "capture_rate"],
            capital_cost=capital_cost,
            lifetime=costs.at["steel carbon capture retrofit", "lifetime"],
        )
        logger.info("Added DRI CC to retrofit DRI plants")

    if config["custom_industry"]["H2_DRI"]:
        # add DRI process to produce steel from hydrogen
        n.madd(
            "Link",
            nodes + " DRI H2",
            bus0=nodes + " H2",
            bus1=nodes + " DRI",
            bus2=nodes,
            p_nom_extendable=True,
            carrier="DRI H2",
            efficiency=1/costs.at["hydrogen natural gas direct iron reduction furnace", "hydrogen-input"],
            efficiency2=-costs.at["hydrogen natural gas direct iron reduction furnace", "electricity-input"]
            / costs.at["hydrogen natural gas direct iron reduction furnace", "hydrogen-input"],
            capital_cost=costs.at["hydrogen natural gas direct iron reduction furnace", "fixed"]
            / costs.at["hydrogen natural gas direct iron reduction furnace", "hydrogen-input"],
            lifetime=costs.at["hydrogen natural gas direct iron reduction furnace", "lifetime"],
        )
        logger.info("Added DRI process to produce steel from hydrogen")

    # add steel BF-BOF carrier
    n.add("Carrier", "steel BF-BOF")

    # add steel BF-BOF bus
    n.madd(
        "Bus",
        nodes + " steel BF-BOF",
        location=nodes,
        carrier="steel BF-BOF",
    )
    logger.info("Added steel BF-BOF carrier and buses")

    # add steel BF-BOF demand in ton
    p_set = industrial_demand.loc[nodes, "Integrated steelworks"].rename(index=lambda x: x + " steel BF-BOF") * 1e3 / nhours
    n.madd(
        "Load",
        nodes + " steel BF-BOF",
        bus=nodes + " steel BF-BOF",
        p_set=p_set,
        carrier="steel BF-BOF",
    )
    logger.info("Added steel BF-BOF demand to steel BF-BOF buses")

    # add scrap steel carrier
    n.add("Carrier", "scrap steel")

    # add scrap steel bus
    n.madd(
        "Bus",
        nodes + " scrap steel",
        location=nodes,
        carrier="scrap steel",
    )

    # add scrap steel stores
    n.madd(
        "Store",
        nodes + " scrap steel store",
        bus=nodes + " scrap steel",
        e_nom_extendable=True,
        e_cyclic=True,
        carrier="scrap steel store",
    )

    # add scrap steel generator
    n.madd(
        "Generator",
        nodes + " scrap steel",
        bus=nodes + " scrap steel",
        p_nom_extendable=True,
        carrier="scrap steel",
    )
    logger.info("Added scrap steel carrier, buses, stores and generators")

    # add steel BF-BOF process to produce steel from coal, iron ore and scrap steel
    n.madd(
        "Link",
        nodes + " BF-BOF",
        bus0=nodes + " coal",
        bus1=nodes + " steel BF-BOF",
        bus2=nodes + " iron ore",
        bus3=nodes + " scrap steel",
        bus4="co2 atmoshpere",
        p_nom_extendable=True,
        carrier="BF-BOF",
        efficiency=1/costs.at["blast furnace-basic oxygen furnace", "coal-input"],
        efficiency2=-costs.at["blast furnace-basic oxygen furnace", "ore-input"]
        / costs.at["blast furnace-basic oxygen furnace", "coal-input"],
        efficiency3=-costs.at["blast furnace-basic oxygen furnace", "scrap-input"]
        / costs.at["blast furnace-basic oxygen furnace", "coal-input"],
        efficiency4=costs.at["coal", "CO2 intensity"],
        capital_cost=costs.at["blast furnace-basic oxygen furnace", "fixed"]
        / costs.at["blast furnace-basic oxygen furnace", "coal-input"],
        lifetime=costs.at["blast furnace-basic oxygen furnace", "lifetime"],
    )
    logger.info("Added steel BF-BOF process to produce steel from gas and electricity")

    if "steel" in snakemake.params.ccs_retrofit:
        # calculate capital cost of BF-BOF CC
        capital_cost = (
            costs.at["blast furnace-basic oxygen furnace", "fixed"]
            / costs.at["blast furnace-basic oxygen furnace", "coal-input"]
            + costs.at["steel carbon capture retrofit", "fixed"]
            * costs.at["coal", "CO2 intensity"]
            * costs.at["steel carbon capture retrofit", "capture_rate"]
        )

        # add BF-BOF CC
        n.madd(
            "Link",
            nodes + " BF-BOF CC",
            bus0=nodes + " coal",
            bus1=nodes + " steel BF-BOF",
            bus2=nodes + " iron ore",
            bus3=nodes + " scrap steel",
            bus4="co2 atmoshpere",
            bus5=nodes + " co2 stored",
            p_nom_extendable=True,
            carrier="BF-BOF CC",
            efficiency=1/costs.at["blast furnace-basic oxygen furnace", "coal-input"],
            efficiency2=-costs.at["blast furnace-basic oxygen furnace", "ore-input"]
            / costs.at["blast furnace-basic oxygen furnace", "coal-input"],
            efficiency3=-costs.at["blast furnace-basic oxygen furnace", "scrap-input"]
            / costs.at["blast furnace-basic oxygen furnace", "coal-input"],
            efficiency4=costs.at["coal", "CO2 intensity"]
            * (1 - costs.at["steel carbon capture retrofit", "capture_rate"]),
            efficiency5=costs.at["coal", "CO2 intensity"]
            * costs.at["steel carbon capture retrofit", "capture_rate"],
            capital_cost=capital_cost,
            lifetime=costs.at["steel carbon capture retrofit", "lifetime"],
        )
        logger.info("Added BF-BOF CC to retrofit BF-BOF plants")

    # add steel EAF carrier
    n.add("Carrier", "steel EAF")

    # add steel EAF bus
    n.madd(
        "Bus",
        nodes + " steel EAF",
        location=nodes,
        carrier="steel EAF",
    )
    logger.info("Added steel EAF carrier and buses")

    # add steel EAF demand in ton
    p_set = industrial_demand.loc[nodes, "Electric arc"].rename(index=lambda x: x + " steel EAF") * 1e3 / nhours
    n.madd(
        "Load",
        nodes + " steel EAF",
        bus=nodes + " steel EAF",
        p_set=p_set,
        carrier="steel EAF",
    )
    logger.info("Added steel EAF demand to steel EAF buses")

    # add steel EAF process to produce steel from electricity and scrap steel
    n.madd(
        "Link",
        nodes + " steel EAF",
        bus0=nodes,
        bus1=nodes + " steel EAF",
        bus2=nodes + " scrap",
        p_nom_extendable=True,
        carrier="EAF",
        efficiency=1/costs.at["electric arc furnace with hbi and scrap", "electricity-input"],
        efficiency2=-costs.at["electric arc furnace with hbi and scrap", "scrap-input"]
        / costs.at["electric arc furnace with hbi and scrap", "electricity-input"],
        capital_cost=costs.at["electric arc furnace with hbi and scrap", "fixed"]
        / costs.at["electric arc furnace with hbi and scrap", "electricity-input"],
        lifetime=costs.at["electric arc furnace with hbi and scrap", "lifetime"],
    )
    logger.info("Added steel EAF process to produce steel from gas and electricity")


def add_cement(n):
    """
        Adds cement buses and stores, and adds links to produce cement
    """
    # add cement dry clinker carrier
    n.add("Carrier", "clinker")

    # add clinker bus
    n.madd(
        "Bus",
        nodes + " clinker",
        location=nodes,
        carrier="clinker",
    )

    # add clinker stores
    n.madd(
        "Store",
        nodes + " clinker store",
        bus=nodes + " clinker",
        e_nom_extendable=True,
        e_cyclic=True,
        carrier="clinker store",
    )
    logger.info("Added cement carrier, buses, and stores")

    # add cement carrier
    n.add("Carrier", "cement")

    # add cement bus
    n.madd(
        "Bus",
        nodes + " cement",
        location=nodes,
        carrier="cement",
    )
    logger.info("Added cement carrier and buses")

    # add cement load in ton
    p_set = industrial_demand.loc[nodes, "Cement"].rename(index=lambda x: x + " cement") * 1e3 / nhours
    n.madd(
        "Load",
        nodes + " cement",
        bus=nodes + " cement",
        p_set=p_set,
        carrier="cement",
    )
    logger.info("Added cement demand to cement buses")

    # add cement dry clinker techonology
    n.madd(
        "Link",
        nodes + " dry clinker",
        bus0=nodes + " gas",
        bus1=nodes + " clinker",
        bus2=nodes,
        bus3="co2 atmoshpere",
        p_nom_extendable=True,
        carrier="dry clinker",
        efficiency=1/costs.at["cement dry clinker", "gas-input"],
        efficiency2=-costs.at["cement dry clinker", "electricity-input"]
        / costs.at["cement dry clinker", "gas-input"],
        efficiency3=costs.at["gas", "CO2 intensity"],
        capital_cost=costs.at["cement dry clinker", "fixed"]
        / costs.at["cement dry clinker", "gas-input"],
        marginal_cost=costs.at["cement dry clinker", "VOM"]
        / costs.at["cement dry clinker", "gas-input"],
        lifetime=costs.at["cement dry clinker", "lifetime"],
    )
    logger.info("Added dry clinker process to produce clinker from gas and electricity")

    # add cement finishing technology
    n.madd(
        "Link",
        nodes + " cement finishing",
        bus0=nodes + " clinker",
        bus1=nodes + " cement",
        bus2=nodes,
        p_nom_extendable=True,
        carrier="cement finishing",
        efficiency=1/costs.at["cement finishing", "clinker-input"],
        efficiency2=-costs.at["cement finishing", "electricity-input"]
        / costs.at["cement finishing", "clinker-input"],
        capital_cost=costs.at["cement finishing", "fixed"]
        / costs.at["cement finishing", "clinker-input"],
        marginal_cost=costs.at["cement finishing", "VOM"]
        / costs.at["cement finishing", "clinker-input"],
        lifetime=costs.at["cement finishing", "lifetime"],
    )
    logger.info("Added cement finishing process to produce cement from clinker and electricity")

    # add cement dry clinker CC
    if "cement" in snakemake.params.ccs_retrofit:
        # calculate capital and marginal costs of cement dry clinker CC
        capital_cost = (
            costs.at["cement dry clinker", "fixed"]
            / costs.at["cement dry clinker", "gas-input"]
            + costs.at["cement carbon capture retrofit", "fixed"]
            * costs.at["gas", "CO2 intensity"]
            * costs.at["cement carbon capture retrofit", "capture_rate"]
        )
        marginal_cost = (
            costs.at["cement dry clinker", "VOM"]
            / costs.at["cement dry clinker", "gas-input"]
        )
        # add cement dry clinker CC
        n.madd(
            "Link",
            nodes + " dry clinker CC",
            bus0=nodes + " gas",
            bus1=nodes + " clinker",
            bus2=nodes,
            bus3="co2 atmoshpere",
            bus4=nodes + " co2 stored",
            p_nom_extendable=True,
            carrier="dry clinker CC",
            efficiency=1/costs.at["cement dry clinker", "gas-input"],
            efficiency2=-costs.at["cement dry clinker", "electricity-input"]
            / costs.at["cement dry clinker", "gas-input"],
            efficiency3=costs.at["gas", "CO2 intensity"]
            * (1 - costs.at["cement carbon capture retrofit", "capture_rate"]),
            efficiency4=costs.at["gas", "CO2 intensity"]
            * costs.at["cement carbon capture retrofit", "capture_rate"],
            capital_cost=capital_cost,
            marginal_cost=marginal_cost,
            lifetime=costs.at["cement carbon capture retrofit", "lifetime"],
        )
        logger.info("Added cement dry clinker CC to retrofit cement dry clinker plants")


def extend_links(n, level):
    """
        Replace NaN for bus and efficiency of the links for selected level
    """
    # find links with efficiency of NaN for given level
    nan_techs = n.links[n.links[f"efficiency{level}"].isna()].index
    n.links.loc[nan_techs, f'bus{level}'] = ""
    n.links.loc[nan_techs, f'efficiency{level}'] = 1.0
    logger.info(f"Fill bus{level} and efficiency{level} with default values")


def split_biogenic_CO2(n):
    """
        Splits biogenic co2 out of co2 stored
    """
    # add biogenic co2 carrier
    n.add("Carrier", "biogenic co2", co2_emissions=0)

    # add biogenic co2 stored buses
    co2_stored_buses = n.buses.query("carrier in 'co2 stored'")
    biogenic_co2_stored_buses = [x.replace("co2 stored", "biogenic co2 stored") for x in co2_stored_buses.index]
    n.madd(
        "Bus",
        biogenic_co2_stored_buses,
        location=co2_stored_buses.location.values,
        carrier="biogenic co2 stored"
    )

    # add biogenic co2 store
    n.madd(
        "Store",
        biogenic_co2_stored_buses,
        e_nom_extendable=True,
        e_nom_max=np.inf,
        e_cyclic=True,
        capital_cost=config["sector"]["co2_sequestration_cost"],
        carrier="biogenic co2 stored",
        bus=biogenic_co2_stored_buses,
    )
    logger.info("Added biogenic CO2 carrier, buses, and stores")

    # add links from biogenic co2 stored to co2 stored
    n.madd(
        "Link",
        biogenic_co2_stored_buses,
        bus0=biogenic_co2_stored_buses,
        bus1=co2_stored_buses.index,
        p_nom_extendable=True,
        carrier="biogenic co2 stored",
        efficiency=1,
        capital_cost=0,
    )
    logger.info("Added links from 'biogenic co2 stored' to 'co2 stored'")

    # get ethanol from starch CC links to reroute output to biogenic co2 stored
    ethanol_CC_carrier = "ethanol from starch CC"
    ethanol_CC_links = n.links.query("carrier in @ethanol_CC_carrier").index

    # switch bus2 of ethanol from starch CC from co2 stored to biogenic co2 stored
    n.links.loc[ethanol_CC_links, "bus2"] = n.links.loc[ethanol_CC_links, "bus2"].str.replace("co2 stored","biogenic co2 stored")
    logger.info(f"Rerouted {ethanol_CC_carrier} output from 'co2 stored' buses to 'biogenic co2 stored' buses")

    # get Fischer-Tropsch links to reroute input to biogenic co2 stored
    ft_carrier = "Fischer-Tropsch"
    ft_links = n.links.query("carrier in @ft_carrier").index

    # switch bus2 of Fischer-Tropsch from co2 stored to biogenic co2 stored
    n.links.loc[ft_links, "bus2"] = n.links.loc[ft_links, "bus2"].str.replace("co2 stored", "biogenic co2 stored")
    logger.info(f"Rerouted {ft_carrier} input from 'co2 stored' buses to 'biogenic co2 stored' buses")


def define_grid_H2(n):
    """
        Marks output of electrolysis as grid H2 and connects only grid H2 to Fischer-Tropsch
    """
    # add grid H2 carrier
    n.add("Carrier", "grid H2")

    # add grid H2 buses
    h2_buses = n.buses.query("carrier in 'H2'")
    grid_h2_buses = [x.replace("H2", "grid H2") for x in h2_buses.index]
    n.madd(
        "Bus",
        grid_h2_buses,
        location=h2_buses.location.values,
        carrier="grid H2",
        x=h2_buses.x.values,
        y=h2_buses.y.values,
    )
    logger.info("Added grid H2 carrier and buses")

    # get electrolyzers
    electrolysis_carriers = ["Alkaline electrolyzer large", "PEM electrolyzer", "SOEC"]
    electrolyzers = n.links.query("carrier in @electrolysis_carriers")

    # reroute output of electrolyzers from H2 to grid H2
    n.links.loc[electrolyzers.index, "bus1"] = n.links.loc[electrolyzers.index, "bus1"].str.replace("H2", "grid H2")
    logger.info(f"Rerouted output of {electrolyzers.carrier.unique()} from 'H2' buses to 'grid H2' buses")

    # make sure Fischer-Tropsch uses grid H2 instead of H2
    ft_carrier = "Fischer-Tropsch"
    ft_links = n.links.query("carrier in @ft_carrier").index
    n.links.loc[ft_links, "bus0"] = n.links.loc[ft_links, "bus0"].str.replace("H2", "grid H2")
    logger.info(f"Rerouted input of {ft_carrier} from 'H2' buses to 'grid H2' buses")

    # connect grid H2 buses to H2 buses so H2 can be supplied
    n.madd(
        "Link",
        grid_h2_buses,
        bus0=grid_h2_buses,
        bus1=h2_buses.index,
        p_nom_extendable=True,
        carrier="grid H2",
        efficiency=1,
        capital_cost=0,
    )
    logger.info("Added links to connect grid H2 to H2")


def add_other_electricity(n):
    """
        Adds other electricity load to the network
    """
    # read energy totals
    energy_totals = pd.read_csv(snakemake.input.energy_totals, index_col=0)

    # get electricity profiles for AC loads
    temporal_resolution = n.snapshot_weightings.generators
    ac_loads = n.loads.query("carrier in 'AC'").index
    profile_ac = normalize_by_country(
        n.loads_t.p_set[ac_loads].reindex(columns=ac_loads, fill_value=0.0)
    ).fillna(0)

    # add other electricity load
    p_set = p_set_from_scaling(
        "other electricity", profile_ac, energy_totals, temporal_resolution
    )
    n.madd(
        "Load",
        ac_loads,
        suffix=" other electricity",
        bus=n.loads.loc[ac_loads, "bus"],
        p_set=p_set,
        carrier="other electricity",
    )
    logger.info("Added other electricity demand")


def get_gadm_to_bus_mapping(n, gadm_shape_path, geo_crs):
    """
        Maps each gadm shape to one of the AC/DC buses. For each gadm shape, the bus is assigned as:
        1) If bus lies within gadm shape, then this bus is assigned to gadm shape
        2) If there is no bus inside of the shape, then nearest bus is assigned to the shape
    """
    # build GeoDataFrame of bus locations
    buses_gdf = gpd.GeoDataFrame(
        n.buses,
        geometry=gpd.points_from_xy(n.buses.x, n.buses.y),
        crs=geo_crs,
    ).reset_index()

    # filter out AC and DC buses
    buses_gdf = buses_gdf[buses_gdf.carrier.isin(["AC", "DC"])]

    # read GADM shape
    gadm_shape = gpd.read_file(gadm_shape_path)

    # spatial join to find buses inside each shape
    buses_in_shapes = gpd.sjoin(buses_gdf, gadm_shape, how="left", predicate="within")

    # create a mapping: shape index → list of buses inside
    shape_to_buses = (
        buses_in_shapes.groupby("index_right")["Bus"]  # "index" from reset_index()
        .apply(list)
        .to_dict()
    )

    # assign bus for each GADM shape
    assigned_buses = []

    for shape_idx, shape_row in gadm_shape.iterrows():
        # Try to get buses inside this shape
        buses_inside = shape_to_buses.get(shape_idx, [])

        if buses_inside:
            # Choose the first one (or modify logic here if needed)
            assigned_buses.append(buses_inside[0])
        else:
            # Fallback: use centroid and compute distance to all buses
            centroid = shape_row.geometry.centroid

            # Compute distance from centroid to all bus points
            buses_gdf["distance_to_centroid"] = buses_gdf.geometry.distance(centroid)

            # Choose nearest bus
            nearest_bus = buses_gdf.sort_values("distance_to_centroid").iloc[0]["Bus"]
            assigned_buses.append(nearest_bus)

    # Add assigned bus to GADM GeoDataFrame
    gadm_shape["assigned_bus"] = assigned_buses

    # get gadm to bus mapping
    gadm_to_bus_mapping = gadm_shape.set_index("ISO_1")["assigned_bus"]
    gadm_to_bus_mapping.index = gadm_to_bus_mapping.index.str.replace("US-", "")

    return gadm_to_bus_mapping


def add_data_centers_load(n):
    """
        Adds data centers loads based on state-wise data
    """
    # data center demand year
    demand_horizon = "2023" if snakemake.wildcards.planning_horizons == "2020" else snakemake.wildcards.planning_horizons

    # read data center loads data for given horizon
    demand_data_centers = read_data_center_profiles(demand_horizon, snakemake.params.data_center_profiles)

    # get spatial mapping of network buses to states
    gadm_to_bus_mapping = get_gadm_to_bus_mapping(n, snakemake.input.gadm_shape, snakemake.params.geo_crs)

    # map data center demands to buses
    bus_demand = (
        demand_data_centers
        .groupby(gadm_to_bus_mapping)
        .sum()
    )

    # add static data center load to the network
    n.madd(
        "Load",
        bus_demand.index,
        suffix=" data center",
        bus=bus_demand.index,
        p_set=bus_demand * 1e3, # convert to MW
        carrier="data center",
    )
    logger.info(f"Added data center loads")


<<<<<<< HEAD
def modify_dac_inputs(n):
    """
        Modifies DAC inputs
    """
    # get DAC links
    dac_links = n.links.query("carrier in 'DAC'").index

    # remove or keep heat input based on config
    if not snakemake.params.dac_inputs["heat"] and not dac_links.empty:
        n.links.loc[dac_links, ["bus3", "efficiency3"]] = np.nan
        logger.info(f"Removed heat input from Direct air capture technologies")

    # set electricity input efficiency based on config
    if snakemake.params.dac_inputs["electricity"] and not dac_links.empty:
        n.links.loc[dac_links, "efficiency2"] = -snakemake.params.dac_inputs["electricity"]
        logger.info(f"Set electricity input efficiency of Direct air capture technologies to {snakemake.params.dac_inputs['electricity']}")
=======
def add_co2_storage_tanks(n):
    """
        Adds CO2 storage steel tanks to the network
    """
    # repurpose co2 stored to co2 storage steel tanks
    carriers_to_process = ["co2 stored"]

    # Add biogenic co2 stored only if biogenic_co2 is enabled
    if snakemake.params.biogenic_co2:
        carriers_to_process.append("biogenic co2 stored")

    for c in carriers_to_process:
        # repurpose buses
        n.buses.index = n.buses.index.str.replace(c, f"{c[:-7]} storage steel tank")
        n.buses.loc[n.buses.carrier == c, "carrier"] = f"{c[:-7]} storage steel tank"

        # repurpose stores
        n.stores.index = n.stores.index.str.replace(c, f"{c[:-7]} storage steel tank")
        n.stores.loc[n.stores.carrier == c, "bus"] = n.stores.loc[n.stores.carrier == c, "bus"].str.replace(c, f"{c[:-7]} storage steel tank")

        # set capital costs and e_cyclic for storage steel tanks
        n.stores.loc[n.stores.carrier == c, "capital_cost"] = costs.at["CO2 storage tank", "fixed"]
        n.stores.loc[n.stores.carrier == c, "e_cyclic"] = True

        # rename carriers for stores
        n.stores.loc[n.stores.carrier == c, "carrier"] = f"{c[:-7]} storage steel tank"
        logger.info(f"Repurposed {c} to {c[:-7]} storage steel tank")

    # make Fischer-Tropsch use co2 storage steel tanks
    ft_links = n.links[n.links.carrier == "Fischer-Tropsch"]
    if not ft_links.empty and "bus2" in n.links.columns:
        ft_co2_mask = ft_links["bus2"].str.contains("co2 stored", na=False)
        n.links.loc[ft_links.index[ft_co2_mask], "bus2"] = (
            ft_links.loc[ft_co2_mask, "bus2"].str.replace("co2 stored", "co2 storage steel tank", regex=False)
        )
    logger.info("Updated Fischer-Tropsch bus2 connections from 'co2 stored' to 'co2 storage steel tank'")

    # connect links to buffer co2 stored
    bus_cols = ["bus0", "bus1", "bus2", "bus3", "bus4", "bus5"]
    for col in bus_cols:
        if col in n.links.columns:
            # Handle biogenic CO2 only if enabled
            if snakemake.params.biogenic_co2:
                mask_biogenic = n.links[col].notna() & n.links[col].str.contains("biogenic co2 stored", na=False)
                n.links.loc[mask_biogenic, col] = n.links.loc[mask_biogenic, col].str.replace("biogenic co2 stored", "buffer biogenic co2 storage steel tank", regex=False)

            mask = n.links[col].notna() & n.links[col].str.contains("co2 stored", na=False)
            n.links.loc[mask, col] = n.links.loc[mask, col].str.replace("co2 stored", "buffer co2 storage steel tank", regex=False)

    # create buffer co2 storage steel tank and buffer biogenic co2 storage steel tank buses
    carriers_for_buffer = ["co2 storage steel tank"]
    if snakemake.params.biogenic_co2:
        carriers_for_buffer.append("biogenic co2 storage steel tank")

    for c in carriers_for_buffer:
        co2_storage_tank_buses = n.buses[n.buses.carrier == c]
        n.madd(
            "Bus",
            co2_storage_tank_buses.index.str.replace(c, f"buffer {c}"),
            location=co2_storage_tank_buses.location.values,
            carrier=f"buffer {c}",
            x=co2_storage_tank_buses.x.values,
            y=co2_storage_tank_buses.y.values,
        )
        logger.info(f"Added buffer {c} buses")

    # connect buffer co2 storage steel tank with co2 storage steel tank
    for c in carriers_for_buffer:
        buffer_co2_storage_tank_buses = n.buses[n.buses.carrier == f"buffer {c}"]
        n.madd(
            "Link",
            buffer_co2_storage_tank_buses.index + " to tank",
            bus0=buffer_co2_storage_tank_buses.index,
            bus1=buffer_co2_storage_tank_buses.index.str.replace("buffer ", ""),
            p_nom_extendable=True,
            carrier=f"buffer {c} to tank",
            efficiency=1,
            capital_cost=0,
        )
        logger.info(f"Added links from buffer '{c}' to tank'")

    # create CO2 geological sequestration buses
    co2_storage_tank_buses = n.buses[n.buses.carrier == "co2 storage steel tank"]
    n.madd(
        "Bus",
        co2_storage_tank_buses.index.str.replace("storage steel tank", "geological sequestration"),
        location=co2_storage_tank_buses.location.values,
        carrier="co2 geological sequestration",
        x=co2_storage_tank_buses.x.values,
        y=co2_storage_tank_buses.y.values,
    )

    # create CO2 geological sequestration stores
    co2_storage_tank_stores = n.stores[n.stores.carrier == "co2 storage steel tank"]
    n.madd(
        "Store",
        co2_storage_tank_stores.index.str.replace("storage steel tank", "geological sequestration"),
        bus=co2_storage_tank_stores.index.str.replace("storage steel tank", "geological sequestration"),
        e_nom_extendable=True,
        e_nom_max=np.inf,
        capital_cost=config["sector"]["co2_sequestration_cost"],
        carrier="co2 geological sequestration",
    )

    logger.info("Added CO2 geological sequestration buses, and stores")

    # add links from co2 storage steel tank to co2 geological sequestration
    carriers_for_geo = ["co2 storage steel tank"]
    if snakemake.params.biogenic_co2:
        carriers_for_geo.append("biogenic co2 storage steel tank")

    for c in carriers_for_geo:
        co2_storage_tank_buses = n.buses[n.buses.carrier == c]
        n.madd(
            "Link",
            co2_storage_tank_buses.index + " geological sequestration",
            bus0=co2_storage_tank_buses.index,
            bus1=co2_storage_tank_buses.index.str.replace("biogenic ", "").str.replace("storage steel tank", "geological sequestration"),
            p_nom_extendable=True,
            carrier=f"{c} geological sequestration",
            efficiency=1,
            capital_cost=0,
        )
        logger.info(f"Added links from '{c}' to 'co2 geological sequestration'")

    # add link from buffer co2 storage steel tank to co2 sequestration
    carriers_for_buffer_geo = ["buffer co2 storage steel tank"]
    if snakemake.params.biogenic_co2:
        carriers_for_buffer_geo.append("buffer biogenic co2 storage steel tank")

    for c in carriers_for_buffer_geo:
        buffer_co2_storage_tank_buses = n.buses[n.buses.carrier == c]
        n.madd(
            "Link",
            buffer_co2_storage_tank_buses.index + " geological sequestration",
            bus0=buffer_co2_storage_tank_buses.index,
            bus1=buffer_co2_storage_tank_buses.index.str.split("buffer").str[0].str.strip() + " co2 geological sequestration",
            p_nom_extendable=True,
            carrier=f"{c} geological sequestration",
            efficiency=1,
            capital_cost=0,
        )
        logger.info(f"Added links from '{c}' to 'co2 geological sequestration'")
>>>>>>> 71c7f1dd


if __name__ == "__main__":
    if "snakemake" not in globals():
        snakemake = mock_snakemake(
            "add_custom_industry",
            configfile="configs/calibration/config.base.yaml",
            simpl="",
            ll="copt",
            clusters=100,
            opts="Co2L-24H",
            sopts="24H",
            planning_horizons="2020",
            discountrate="0.071",
            demand="AB",
        )

    configure_logging(snakemake)

    # update config based on wildcards
    config = update_config_from_wildcards(snakemake.config, snakemake.wildcards)

    # load the network
    n = load_network(snakemake.input.network)

    # load custom industrial energy demands
    industrial_demand = pd.read_csv(snakemake.input.industrial_energy_demand_per_node, index_col=0)

    # get industry nodes
    nodes = industrial_demand.rename_axis("Bus").index

    # get number of hours and years
    nhours = n.snapshot_weightings.generators.sum()
    Nyears = nhours / 8760

    # Prepare the costs dataframe
    costs = prepare_costs(
        snakemake.input.costs,
        snakemake.config["costs"],
        snakemake.params.costs["output_currency"],
        snakemake.params.costs["fill_values"],
        Nyears,
        snakemake.params.costs["default_USD_to_EUR"],
    )

    # add ammonia industry
    if snakemake.params.add_ammonia:
        add_ammonia(n)

    # add ethanol industry
    if snakemake.params.add_ethanol:
        add_ethanol(n)

    # add steel industry
    if snakemake.params.add_steel:
        add_steel(n)

    # add cement industry
    if snakemake.params.add_cement:
        add_cement(n)

    # fill efficiency5 and bus5 for missing links if exists
    if "efficiency5" in n.links.columns:
        extend_links(n, level=5)

    # apply biogenic CO2 split
    if snakemake.params.biogenic_co2 and snakemake.params.add_ethanol and ("ethanol" in snakemake.params.ccs_retrofit):
        split_biogenic_CO2(n)

    # define electrolysis output as grid H2 to be used in Fischer-Tropsch
    if snakemake.params.grid_h2:
        define_grid_H2(n)

    # add other electricity load
    if snakemake.params.other_electricity:
        add_other_electricity(n)

    # add data center load
    if snakemake.params.data_centers:
        add_data_centers_load(n)

<<<<<<< HEAD
    # modify DAC inputs
    modify_dac_inputs(n)
=======
    # introduce CO2 storage steel tanks
    if snakemake.params.co2_storage_tanks:
        add_co2_storage_tanks(n)
>>>>>>> 71c7f1dd

    # save the modified network
    n.export_to_netcdf(snakemake.output.modified_network)<|MERGE_RESOLUTION|>--- conflicted
+++ resolved
@@ -892,7 +892,7 @@
     logger.info(f"Added data center loads")
 
 
-<<<<<<< HEAD
+
 def modify_dac_inputs(n):
     """
         Modifies DAC inputs
@@ -909,7 +909,7 @@
     if snakemake.params.dac_inputs["electricity"] and not dac_links.empty:
         n.links.loc[dac_links, "efficiency2"] = -snakemake.params.dac_inputs["electricity"]
         logger.info(f"Set electricity input efficiency of Direct air capture technologies to {snakemake.params.dac_inputs['electricity']}")
-=======
+
 def add_co2_storage_tanks(n):
     """
         Adds CO2 storage steel tanks to the network
@@ -1053,7 +1053,6 @@
             capital_cost=0,
         )
         logger.info(f"Added links from '{c}' to 'co2 geological sequestration'")
->>>>>>> 71c7f1dd
 
 
 if __name__ == "__main__":
@@ -1135,14 +1134,12 @@
     if snakemake.params.data_centers:
         add_data_centers_load(n)
 
-<<<<<<< HEAD
     # modify DAC inputs
     modify_dac_inputs(n)
-=======
+
     # introduce CO2 storage steel tanks
     if snakemake.params.co2_storage_tanks:
         add_co2_storage_tanks(n)
->>>>>>> 71c7f1dd
 
     # save the modified network
     n.export_to_netcdf(snakemake.output.modified_network)