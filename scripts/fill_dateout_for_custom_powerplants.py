--- conflicted
+++ resolved
@@ -45,17 +45,6 @@
     # read costs file to get lifetime of powerplants
     costs_df = read_costs()
     # filter only lifetime rows from costs_df
-<<<<<<< HEAD
-    lifetime_df = costs_df[costs_df["parameter"] == "lifetime"]
-    lifetime_series = lifetime_df["value"]
-    lifetime_series.rename(
-        index={"offwind": "offwind-ac", "battery storage": "battery"}, inplace=True
-    )
-    # set lifetime to CCGT and OCGT manually to 35 years
-    lifetime_series["CCGT"] = 35
-    lifetime_series["OCGT"] = 35
-    lifetime_series["nuclear"] = 60
-=======
     lifetime_df = costs_df[costs_df['parameter'] == 'lifetime']
     lifetime_series = lifetime_df['value']
     lifetime_series.rename(index={
@@ -66,7 +55,6 @@
     lifetime_series['CCGT'] = 45
     lifetime_series['OCGT'] = 45
     lifetime_series['nuclear'] = 60
->>>>>>> dafa9c94
     # read lifetime from costs file
     df["lifetime"] = df["Fueltype"].map(lifetime_series)
     # update DatOut to be by DateIn + lifetime where DateOut is NaN
